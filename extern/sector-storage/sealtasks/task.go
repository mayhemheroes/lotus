package sealtasks

type TaskType string

const (
	TTAddPiece   TaskType = "seal/v0/addpiece"
	TTPreCommit1 TaskType = "seal/v0/precommit/1"
	TTPreCommit2 TaskType = "seal/v0/precommit/2"
	TTCommit1    TaskType = "seal/v0/commit/1"
	TTCommit2    TaskType = "seal/v0/commit/2"

	TTFinalize TaskType = "seal/v0/finalize"

	TTFetch  TaskType = "seal/v0/fetch"
	TTUnseal TaskType = "seal/v0/unseal"

<<<<<<< HEAD
	TTReplicaUpdate       TaskType = "seal/v0/replicaupdate"
	TTProveReplicaUpdate1 TaskType = "seal/v0/provereplicaupdate/1"
	TTProveReplicaUpdate2 TaskType = "seal/v0/provereplicaupdate/2"
	TTRegenSectorKey      TaskType = "seal/v0/regensectorkey"

	TTGenerateWindowPoSt  TaskType = "post/v0/windowproof"
	TTGenerateWinningPoSt TaskType = "post/v0/winningproof"
=======
	TTReplicaUpdate         TaskType = "seal/v0/replicaupdate"
	TTProveReplicaUpdate1   TaskType = "seal/v0/provereplicaupdate/1"
	TTProveReplicaUpdate2   TaskType = "seal/v0/provereplicaupdate/2"
	TTRegenSectorKey        TaskType = "seal/v0/regensectorkey"
	TTFinalizeReplicaUpdate TaskType = "seal/v0/finalize/replicaupdate"
>>>>>>> c1926377
)

var order = map[TaskType]int{
	TTRegenSectorKey:      10, // least priority
	TTAddPiece:            9,
	TTReplicaUpdate:       8,
	TTProveReplicaUpdate2: 7,
	TTProveReplicaUpdate1: 6,
	TTPreCommit1:          5,
	TTPreCommit2:          4,
	TTCommit2:             3,
	TTCommit1:             2,
	TTUnseal:              1,

	TTFetch:    -1,
	TTFinalize: -2,

	TTGenerateWindowPoSt:  -3,
	TTGenerateWinningPoSt: -4, // most priority
}

var shortNames = map[TaskType]string{
	TTAddPiece: "AP",

	TTPreCommit1: "PC1",
	TTPreCommit2: "PC2",
	TTCommit1:    "C1",
	TTCommit2:    "C2",

	TTFinalize: "FIN",

	TTFetch:  "GET",
	TTUnseal: "UNS",

<<<<<<< HEAD
	TTReplicaUpdate:       "RU",
	TTProveReplicaUpdate1: "PR1",
	TTProveReplicaUpdate2: "PR2",
	TTRegenSectorKey:      "GSK",

	TTGenerateWindowPoSt:  "WDP",
	TTGenerateWinningPoSt: "WNP",
=======
	TTReplicaUpdate:         "RU",
	TTProveReplicaUpdate1:   "PR1",
	TTProveReplicaUpdate2:   "PR2",
	TTRegenSectorKey:        "GSK",
	TTFinalizeReplicaUpdate: "FRU",
>>>>>>> c1926377
}

func (a TaskType) MuchLess(b TaskType) (bool, bool) {
	oa, ob := order[a], order[b]
	oneNegative := oa^ob < 0
	return oneNegative, oa < ob
}

func (a TaskType) Less(b TaskType) bool {
	return order[a] < order[b]
}

func (a TaskType) Short() string {
	n, ok := shortNames[a]
	if !ok {
		return "UNK"
	}

	return n
}<|MERGE_RESOLUTION|>--- conflicted
+++ resolved
@@ -14,21 +14,14 @@
 	TTFetch  TaskType = "seal/v0/fetch"
 	TTUnseal TaskType = "seal/v0/unseal"
 
-<<<<<<< HEAD
-	TTReplicaUpdate       TaskType = "seal/v0/replicaupdate"
-	TTProveReplicaUpdate1 TaskType = "seal/v0/provereplicaupdate/1"
-	TTProveReplicaUpdate2 TaskType = "seal/v0/provereplicaupdate/2"
-	TTRegenSectorKey      TaskType = "seal/v0/regensectorkey"
-
-	TTGenerateWindowPoSt  TaskType = "post/v0/windowproof"
-	TTGenerateWinningPoSt TaskType = "post/v0/winningproof"
-=======
 	TTReplicaUpdate         TaskType = "seal/v0/replicaupdate"
 	TTProveReplicaUpdate1   TaskType = "seal/v0/provereplicaupdate/1"
 	TTProveReplicaUpdate2   TaskType = "seal/v0/provereplicaupdate/2"
 	TTRegenSectorKey        TaskType = "seal/v0/regensectorkey"
 	TTFinalizeReplicaUpdate TaskType = "seal/v0/finalize/replicaupdate"
->>>>>>> c1926377
+
+	TTGenerateWindowPoSt  TaskType = "post/v0/windowproof"
+	TTGenerateWinningPoSt TaskType = "post/v0/winningproof"
 )
 
 var order = map[TaskType]int{
@@ -63,21 +56,14 @@
 	TTFetch:  "GET",
 	TTUnseal: "UNS",
 
-<<<<<<< HEAD
-	TTReplicaUpdate:       "RU",
-	TTProveReplicaUpdate1: "PR1",
-	TTProveReplicaUpdate2: "PR2",
-	TTRegenSectorKey:      "GSK",
-
-	TTGenerateWindowPoSt:  "WDP",
-	TTGenerateWinningPoSt: "WNP",
-=======
 	TTReplicaUpdate:         "RU",
 	TTProveReplicaUpdate1:   "PR1",
 	TTProveReplicaUpdate2:   "PR2",
 	TTRegenSectorKey:        "GSK",
 	TTFinalizeReplicaUpdate: "FRU",
->>>>>>> c1926377
+
+	TTGenerateWindowPoSt:  "WDP",
+	TTGenerateWinningPoSt: "WNP",
 }
 
 func (a TaskType) MuchLess(b TaskType) (bool, bool) {
