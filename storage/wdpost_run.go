--- conflicted
+++ resolved
@@ -239,12 +239,7 @@
 	spec := &api.MessageSendSpec{MaxFee: abi.TokenAmount(s.feeCfg.MaxWindowPoStGasFee)}
 	s.setSender(ctx, msg, spec)
 
-<<<<<<< HEAD
-	var err error
-	sm, err = s.api.MpoolPushMessage(ctx, msg)
-=======
 	sm, err := s.api.MpoolPushMessage(ctx, msg, &api.MessageSendSpec{MaxFee: abi.TokenAmount(s.feeCfg.MaxWindowPoStGasFee)})
->>>>>>> 348dadf7
 	if err != nil {
 		return xerrors.Errorf("pushing message to mpool: %w", err)
 	}
@@ -343,12 +338,7 @@
 	spec := &api.MessageSendSpec{MaxFee: abi.TokenAmount(s.feeCfg.MaxWindowPoStGasFee)}
 	s.setSender(ctx, msg, spec)
 
-<<<<<<< HEAD
-	var err error
-	sm, err = s.api.MpoolPushMessage(ctx, msg)
-=======
 	sm, err := s.api.MpoolPushMessage(ctx, msg, spec)
->>>>>>> 348dadf7
 	if err != nil {
 		return xerrors.Errorf("pushing message to mpool: %w", err)
 	}
@@ -559,12 +549,8 @@
 	s.setSender(ctx, msg, spec)
 
 	// TODO: consider maybe caring about the output
-<<<<<<< HEAD
-	var err error
-	sm, err = s.api.MpoolPushMessage(ctx, msg)
-=======
 	sm, err := s.api.MpoolPushMessage(ctx, msg, spec)
->>>>>>> 348dadf7
+
 	if err != nil {
 		return nil, xerrors.Errorf("pushing message to mpool: %w", err)
 	}
@@ -585,10 +571,7 @@
 		log.Errorf("Submitting window post %s failed: exit %d", sm.Cid(), rec.Receipt.ExitCode)
 	}()
 
-<<<<<<< HEAD
 	return sm, nil
-=======
-	return nil
 }
 
 func (s *WindowPoStScheduler) setSender(ctx context.Context, msg *types.Message, spec *api.MessageSendSpec) {
@@ -619,5 +602,4 @@
 	}
 
 	msg.From = pa
->>>>>>> 348dadf7
 }