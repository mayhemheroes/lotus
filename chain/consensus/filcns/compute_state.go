package filcns

import (
	"context"
	"os"
	"sync/atomic"

	"github.com/filecoin-project/lotus/chain/rand"

	"github.com/ipfs/go-cid"
	cbg "github.com/whyrusleeping/cbor-gen"
	"go.opencensus.io/stats"
	"go.opencensus.io/trace"
	"golang.org/x/xerrors"

	"github.com/filecoin-project/go-state-types/abi"
	"github.com/filecoin-project/go-state-types/big"
	blockadt "github.com/filecoin-project/specs-actors/actors/util/adt"

	/* inline-gen template
	   {{range .actorVersions}}
	   	exported{{.}} "github.com/filecoin-project/specs-actors{{import .}}actors/builtin/exported"{{end}}

	/* inline-gen start */

	exported0 "github.com/filecoin-project/specs-actors/actors/builtin/exported"
	exported2 "github.com/filecoin-project/specs-actors/v2/actors/builtin/exported"
	exported3 "github.com/filecoin-project/specs-actors/v3/actors/builtin/exported"
	exported4 "github.com/filecoin-project/specs-actors/v4/actors/builtin/exported"
	exported5 "github.com/filecoin-project/specs-actors/v5/actors/builtin/exported"
	exported6 "github.com/filecoin-project/specs-actors/v6/actors/builtin/exported"
	exported7 "github.com/filecoin-project/specs-actors/v7/actors/builtin/exported"

	/* inline-gen end */

	"github.com/filecoin-project/lotus/blockstore"
	"github.com/filecoin-project/lotus/build"
	"github.com/filecoin-project/lotus/chain/actors"
	"github.com/filecoin-project/lotus/chain/actors/builtin"
	"github.com/filecoin-project/lotus/chain/actors/builtin/cron"
	"github.com/filecoin-project/lotus/chain/actors/builtin/reward"
	"github.com/filecoin-project/lotus/chain/stmgr"
	"github.com/filecoin-project/lotus/chain/store"
	"github.com/filecoin-project/lotus/chain/types"
	"github.com/filecoin-project/lotus/chain/vm"
	"github.com/filecoin-project/lotus/metrics"
)

func NewActorRegistry() *vm.ActorRegistry {
	inv := vm.NewActorRegistry()

	// TODO: define all these properties on the actors themselves, in specs-actors.
	/* inline-gen template
	{{range .actorVersions}}
	inv.Register(vm.ActorsVersionPredicate(actors.Version{{.}}), exported{{.}}.BuiltinActors()...){{end}}

	/* inline-gen start */

	inv.Register(vm.ActorsVersionPredicate(actors.Version0), exported0.BuiltinActors()...)
	inv.Register(vm.ActorsVersionPredicate(actors.Version2), exported2.BuiltinActors()...)
	inv.Register(vm.ActorsVersionPredicate(actors.Version3), exported3.BuiltinActors()...)
	inv.Register(vm.ActorsVersionPredicate(actors.Version4), exported4.BuiltinActors()...)
	inv.Register(vm.ActorsVersionPredicate(actors.Version5), exported5.BuiltinActors()...)
	inv.Register(vm.ActorsVersionPredicate(actors.Version6), exported6.BuiltinActors()...)
	inv.Register(vm.ActorsVersionPredicate(actors.Version7), exported7.BuiltinActors()...)

	/* inline-gen end */

	return inv
}

type TipSetExecutor struct{}

func NewTipSetExecutor() *TipSetExecutor {
	return &TipSetExecutor{}
}

func (t *TipSetExecutor) NewActorRegistry() *vm.ActorRegistry {
	return NewActorRegistry()
}

type FilecoinBlockMessages struct {
	store.BlockMessages

	WinCount int64
}

func (t *TipSetExecutor) ApplyBlocks(ctx context.Context, sm *stmgr.StateManager, parentEpoch abi.ChainEpoch, pstate cid.Cid, bms []FilecoinBlockMessages, epoch abi.ChainEpoch, r vm.Rand, em stmgr.ExecMonitor, baseFee abi.TokenAmount, ts *types.TipSet) (cid.Cid, cid.Cid, error) {
	done := metrics.Timer(ctx, metrics.VMApplyBlocksTotal)
	defer done()

	partDone := metrics.Timer(ctx, metrics.VMApplyEarly)
	defer func() {
		partDone()
	}()

<<<<<<< HEAD
	makeVmWithBaseStateAndEpoch := func(base cid.Cid, e abi.ChainEpoch) (vm.VMI, error) {
		filVested, err := sm.GetFilVested(ctx, e)
		if err != nil {
			return nil, err
		}

=======
	ctx = blockstore.WithHotView(ctx)
	makeVmWithBaseStateAndEpoch := func(base cid.Cid, e abi.ChainEpoch) (*vm.VM, error) {
>>>>>>> cf7a0415
		vmopt := &vm.VMOpts{
			StateBase:      base,
			Epoch:          e,
			Rand:           r,
			Bstore:         sm.ChainStore().StateBlockstore(),
			Actors:         NewActorRegistry(),
			Syscalls:       sm.Syscalls,
			CircSupplyCalc: sm.GetVMCirculatingSupply,
			FilVested:      filVested,
			NetworkVersion: sm.GetNetworkVersion(ctx, e),
			BaseFee:        baseFee,
			LookbackState:  stmgr.LookbackStateGetterForTipset(sm, ts),
		}

		if os.Getenv("LOTUS_USE_FVM_DOESNT_WORK_YET") == "1" {
			return vm.NewFVM(ctx, vmopt)
		}

		return sm.VMConstructor()(ctx, vmopt)
	}

	runCron := func(vmCron vm.VMI, epoch abi.ChainEpoch) error {
		cronMsg := &types.Message{
			To:         cron.Address,
			From:       builtin.SystemActorAddr,
			Nonce:      uint64(epoch),
			Value:      types.NewInt(0),
			GasFeeCap:  types.NewInt(0),
			GasPremium: types.NewInt(0),
			GasLimit:   build.BlockGasLimit * 10000, // Make super sure this is never too little
			Method:     cron.Methods.EpochTick,
			Params:     nil,
		}
		ret, err := vmCron.ApplyImplicitMessage(ctx, cronMsg)
		if err != nil {
			return xerrors.Errorf("running cron: %w", err)
		}

		if em != nil {
			if err := em.MessageApplied(ctx, ts, cronMsg.Cid(), cronMsg, ret, true); err != nil {
				return xerrors.Errorf("callback failed on cron message: %w", err)
			}
		}
		if ret.ExitCode != 0 {
			return xerrors.Errorf("cron exit was non-zero: %d", ret.ExitCode)
		}

		return nil
	}

	for i := parentEpoch; i < epoch; i++ {
		var err error
		if i > parentEpoch {
			vmCron, err := makeVmWithBaseStateAndEpoch(pstate, i)
			if err != nil {
				return cid.Undef, cid.Undef, xerrors.Errorf("making cron vm: %w", err)
			}

			// run cron for null rounds if any
			if err = runCron(vmCron, i); err != nil {
				return cid.Undef, cid.Undef, xerrors.Errorf("running cron: %w", err)
			}

			pstate, err = vmCron.Flush(ctx)
			if err != nil {
				return cid.Undef, cid.Undef, xerrors.Errorf("flushing cron vm: %w", err)
			}
		}

		// handle state forks
		// XXX: The state tree
		pstate, err = sm.HandleStateForks(ctx, pstate, i, em, ts)
		if err != nil {
			return cid.Undef, cid.Undef, xerrors.Errorf("error handling state forks: %w", err)
		}
	}

	partDone()
	partDone = metrics.Timer(ctx, metrics.VMApplyMessages)

	vmi, err := makeVmWithBaseStateAndEpoch(pstate, epoch)
	if err != nil {
		return cid.Undef, cid.Undef, xerrors.Errorf("making vm: %w", err)
	}

	var receipts []cbg.CBORMarshaler
	processedMsgs := make(map[cid.Cid]struct{})
	for _, b := range bms {
		penalty := types.NewInt(0)
		gasReward := big.Zero()

		for _, cm := range append(b.BlsMessages, b.SecpkMessages...) {
			m := cm.VMMessage()
			if _, found := processedMsgs[m.Cid()]; found {
				continue
			}
			r, err := vmi.ApplyMessage(ctx, cm)
			if err != nil {
				return cid.Undef, cid.Undef, err
			}

			receipts = append(receipts, &r.MessageReceipt)
			gasReward = big.Add(gasReward, r.GasCosts.MinerTip)
			penalty = big.Add(penalty, r.GasCosts.MinerPenalty)

			if em != nil {
				if err := em.MessageApplied(ctx, ts, cm.Cid(), m, r, false); err != nil {
					return cid.Undef, cid.Undef, err
				}
			}
			processedMsgs[m.Cid()] = struct{}{}
		}

		params, err := actors.SerializeParams(&reward.AwardBlockRewardParams{
			Miner:     b.Miner,
			Penalty:   penalty,
			GasReward: gasReward,
			WinCount:  b.WinCount,
		})
		if err != nil {
			return cid.Undef, cid.Undef, xerrors.Errorf("failed to serialize award params: %w", err)
		}

		rwMsg := &types.Message{
			From:       builtin.SystemActorAddr,
			To:         reward.Address,
			Nonce:      uint64(epoch),
			Value:      types.NewInt(0),
			GasFeeCap:  types.NewInt(0),
			GasPremium: types.NewInt(0),
			GasLimit:   1 << 30,
			Method:     reward.Methods.AwardBlockReward,
			Params:     params,
		}
		ret, actErr := vmi.ApplyImplicitMessage(ctx, rwMsg)
		if actErr != nil {
			return cid.Undef, cid.Undef, xerrors.Errorf("failed to apply reward message for miner %s: %w", b.Miner, actErr)
		}
		if em != nil {
			if err := em.MessageApplied(ctx, ts, rwMsg.Cid(), rwMsg, ret, true); err != nil {
				return cid.Undef, cid.Undef, xerrors.Errorf("callback failed on reward message: %w", err)
			}
		}

		if ret.ExitCode != 0 {
			return cid.Undef, cid.Undef, xerrors.Errorf("reward application message failed (exit %d): %s", ret.ExitCode, ret.ActorErr)
		}
	}

	partDone()
	partDone = metrics.Timer(ctx, metrics.VMApplyCron)

	if err := runCron(vmi, epoch); err != nil {
		return cid.Cid{}, cid.Cid{}, err
	}

	partDone()
	partDone = metrics.Timer(ctx, metrics.VMApplyFlush)

	rectarr := blockadt.MakeEmptyArray(sm.ChainStore().ActorStore(ctx))
	for i, receipt := range receipts {
		if err := rectarr.Set(uint64(i), receipt); err != nil {
			return cid.Undef, cid.Undef, xerrors.Errorf("failed to build receipts amt: %w", err)
		}
	}
	rectroot, err := rectarr.Root()
	if err != nil {
		return cid.Undef, cid.Undef, xerrors.Errorf("failed to build receipts amt: %w", err)
	}

	st, err := vmi.Flush(ctx)
	if err != nil {
		return cid.Undef, cid.Undef, xerrors.Errorf("vm flush failed: %w", err)
	}

	stats.Record(ctx, metrics.VMSends.M(int64(atomic.LoadUint64(&vm.StatSends))),
		metrics.VMApplied.M(int64(atomic.LoadUint64(&vm.StatApplied))))

	return st, rectroot, nil
}

func (t *TipSetExecutor) ExecuteTipSet(ctx context.Context, sm *stmgr.StateManager, ts *types.TipSet, em stmgr.ExecMonitor) (stateroot cid.Cid, rectsroot cid.Cid, err error) {
	ctx, span := trace.StartSpan(ctx, "computeTipSetState")
	defer span.End()

	blks := ts.Blocks()

	for i := 0; i < len(blks); i++ {
		for j := i + 1; j < len(blks); j++ {
			if blks[i].Miner == blks[j].Miner {
				return cid.Undef, cid.Undef,
					xerrors.Errorf("duplicate miner in a tipset (%s %s)",
						blks[i].Miner, blks[j].Miner)
			}
		}
	}

	var parentEpoch abi.ChainEpoch
	pstate := blks[0].ParentStateRoot
	if blks[0].Height > 0 {
		parent, err := sm.ChainStore().GetBlock(ctx, blks[0].Parents[0])
		if err != nil {
			return cid.Undef, cid.Undef, xerrors.Errorf("getting parent block: %w", err)
		}

		parentEpoch = parent.Height
	}

	r := rand.NewStateRand(sm.ChainStore(), ts.Cids(), sm.Beacon(), sm.GetNetworkVersion)

	blkmsgs, err := sm.ChainStore().BlockMsgsForTipset(ctx, ts)
	if err != nil {
		return cid.Undef, cid.Undef, xerrors.Errorf("getting block messages for tipset: %w", err)
	}
	fbmsgs := make([]FilecoinBlockMessages, len(blkmsgs))
	for i := range fbmsgs {
		fbmsgs[i].BlockMessages = blkmsgs[i]
		fbmsgs[i].WinCount = ts.Blocks()[i].ElectionProof.WinCount
	}
	baseFee := blks[0].ParentBaseFee

	return t.ApplyBlocks(ctx, sm, parentEpoch, pstate, fbmsgs, blks[0].Height, r, em, baseFee, ts)
}

var _ stmgr.Executor = &TipSetExecutor{}<|MERGE_RESOLUTION|>--- conflicted
+++ resolved
@@ -94,17 +94,13 @@
 		partDone()
 	}()
 
-<<<<<<< HEAD
+	ctx = blockstore.WithHotView(ctx)
 	makeVmWithBaseStateAndEpoch := func(base cid.Cid, e abi.ChainEpoch) (vm.VMI, error) {
 		filVested, err := sm.GetFilVested(ctx, e)
 		if err != nil {
 			return nil, err
 		}
 
-=======
-	ctx = blockstore.WithHotView(ctx)
-	makeVmWithBaseStateAndEpoch := func(base cid.Cid, e abi.ChainEpoch) (*vm.VM, error) {
->>>>>>> cf7a0415
 		vmopt := &vm.VMOpts{
 			StateBase:      base,
 			Epoch:          e,
