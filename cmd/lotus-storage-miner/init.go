package main

import (
	"bytes"
	"context"
	"crypto/rand"
	"encoding/binary"
	"encoding/json"
	"fmt"
	"io/ioutil"
	"os"
	"path/filepath"
	"strconv"

	"github.com/docker/go-units"
	"github.com/google/uuid"
	"github.com/ipfs/go-datastore"
	"github.com/libp2p/go-libp2p-core/crypto"
	"github.com/libp2p/go-libp2p-core/peer"
	"github.com/mitchellh/go-homedir"
	"golang.org/x/xerrors"
	"github.com/urfave/cli/v2"

	"github.com/filecoin-project/go-address"
	cborutil "github.com/filecoin-project/go-cbor-util"
	paramfetch "github.com/filecoin-project/go-paramfetch"
	sectorstorage "github.com/filecoin-project/sector-storage"
	"github.com/filecoin-project/sector-storage/ffiwrapper"
	"github.com/filecoin-project/sector-storage/stores"
	"github.com/filecoin-project/specs-actors/actors/abi"
	"github.com/filecoin-project/specs-actors/actors/builtin"
	"github.com/filecoin-project/specs-actors/actors/builtin/market"
	miner2 "github.com/filecoin-project/specs-actors/actors/builtin/miner"
	"github.com/filecoin-project/specs-actors/actors/builtin/power"
	crypto2 "github.com/filecoin-project/specs-actors/actors/crypto"

	lapi "github.com/filecoin-project/lotus/api"
	"github.com/filecoin-project/lotus/build"
	"github.com/filecoin-project/lotus/chain/actors"
	"github.com/filecoin-project/lotus/chain/types"
	lcli "github.com/filecoin-project/lotus/cli"
	"github.com/filecoin-project/lotus/genesis"
	"github.com/filecoin-project/lotus/miner"
	"github.com/filecoin-project/lotus/node/modules"
	"github.com/filecoin-project/lotus/node/modules/dtypes"
	"github.com/filecoin-project/lotus/node/repo"
	"github.com/filecoin-project/lotus/storage"
	sealing "github.com/filecoin-project/storage-fsm"
)

var initCmd = &cli.Command{
	Name:  "init",
	Usage: "Initialize a lotus storage miner repo",
	Flags: []cli.Flag{
		&cli.StringFlag{
			Name:  "actor",
			Usage: "specify the address of an already created miner actor",
		},
		&cli.BoolFlag{
			Name:   "genesis-miner",
			Usage:  "enable genesis mining (DON'T USE ON BOOTSTRAPPED NETWORK)",
			Hidden: true,
		},
		&cli.BoolFlag{
			Name:  "create-worker-key",
			Usage: "create separate worker key",
		},
		&cli.StringFlag{
			Name:    "worker",
			Aliases: []string{"w"},
			Usage:   "worker key to use (overrides --create-worker-key)",
		},
		&cli.StringFlag{
			Name:    "owner",
			Aliases: []string{"o"},
			Usage:   "owner key to use",
		},
		&cli.StringFlag{
			Name:  "sector-size",
			Usage: "specify sector size to use",
			Value: units.BytesSize(float64(build.DefaultSectorSize())),
		},
		&cli.StringSliceFlag{
			Name:  "pre-sealed-sectors",
			Usage: "specify set of presealed sectors for starting as a genesis miner",
		},
		&cli.StringFlag{
			Name:  "pre-sealed-metadata",
			Usage: "specify the metadata file for the presealed sectors",
		},
		&cli.BoolFlag{
			Name:  "nosync",
			Usage: "don't check full-node sync status",
		},
		&cli.BoolFlag{
			Name:  "symlink-imported-sectors",
			Usage: "attempt to symlink to presealed sectors instead of copying them into place",
		},
		&cli.BoolFlag{
			Name:  "no-local-storage",
			Usage: "don't use storageminer repo for sector storage",
		},
		&cli.StringFlag{
			Name:  "gas-price",
			Usage: "set gas price for initialization messages in AttoFIL",
			Value: "0",
		},
	},
	Action: func(cctx *cli.Context) error {
		log.Info("Initializing lotus storage miner")

		sectorSizeInt, err := units.RAMInBytes(cctx.String("sector-size"))
		if err != nil {
			return err
		}
		ssize := abi.SectorSize(sectorSizeInt)

		gasPrice, err := types.BigFromString(cctx.String("gas-price"))
		if err != nil {
			return xerrors.Errorf("failed to parse gas-price flag: %s", err)
		}

		symlink := cctx.Bool("symlink-imported-sectors")
		if symlink {
			log.Info("will attempt to symlink to imported sectors")
		}

		ctx := lcli.ReqContext(cctx)

		log.Info("Checking proof parameters")
<<<<<<< HEAD
		if err := paramfetch.GetParams(build.ParametersJSON(), uint64(ssize)); err != nil {
=======

		if err := paramfetch.GetParams(ctx, build.ParametersJson(), uint64(ssize)); err != nil {
>>>>>>> 9e2603c1
			return xerrors.Errorf("fetching proof parameters: %w", err)
		}

		log.Info("Trying to connect to full node RPC")

		api, closer, err := lcli.GetFullNodeAPI(cctx) // TODO: consider storing full node address in config
		if err != nil {
			return err
		}
		defer closer()

		log.Info("Checking full node sync status")

		if !cctx.Bool("genesis-miner") && !cctx.Bool("nosync") {
			if err := lcli.SyncWait(ctx, api); err != nil {
				return xerrors.Errorf("sync wait: %w", err)
			}
		}

		log.Info("Checking if repo exists")

		repoPath := cctx.String(FlagStorageRepo)
		r, err := repo.NewFS(repoPath)
		if err != nil {
			return err
		}

		ok, err := r.Exists()
		if err != nil {
			return err
		}
		if ok {
			return xerrors.Errorf("repo at '%s' is already initialized", cctx.String(FlagStorageRepo))
		}

		log.Info("Checking full node version")

		v, err := api.Version(ctx)
		if err != nil {
			return err
		}

		if !v.APIVersion.EqMajorMinor(build.APIVersion) {
			return xerrors.Errorf("Remote API version didn't match (local %s, remote %s)", build.APIVersion, v.APIVersion)
		}

		log.Info("Initializing repo")

		if err := r.Init(repo.StorageMiner); err != nil {
			return err
		}

		{
			lr, err := r.Lock(repo.StorageMiner)
			if err != nil {
				return err
			}

			var localPaths []stores.LocalPath

			if pssb := cctx.StringSlice("pre-sealed-sectors"); len(pssb) != 0 {
				log.Infof("Setting up storage config with presealed sectors: %v", pssb)

				for _, psp := range pssb {
					psp, err := homedir.Expand(psp)
					if err != nil {
						return err
					}
					localPaths = append(localPaths, stores.LocalPath{
						Path: psp,
					})
				}
			}

			if !cctx.Bool("no-local-storage") {
				b, err := json.MarshalIndent(&stores.LocalStorageMeta{
					ID:       stores.ID(uuid.New().String()),
					Weight:   10,
					CanSeal:  true,
					CanStore: true,
				}, "", "  ")
				if err != nil {
					return xerrors.Errorf("marshaling storage config: %w", err)
				}

				if err := ioutil.WriteFile(filepath.Join(lr.Path(), "sectorstore.json"), b, 0644); err != nil {
					return xerrors.Errorf("persisting storage metadata (%s): %w", filepath.Join(lr.Path(), "sectorstore.json"), err)
				}

				localPaths = append(localPaths, stores.LocalPath{
					Path: lr.Path(),
				})
			}

			if err := lr.SetStorage(func(sc *stores.StorageConfig) {
				sc.StoragePaths = append(sc.StoragePaths, localPaths...)
			}); err != nil {
				return xerrors.Errorf("set storage config: %w", err)
			}

			if err := lr.Close(); err != nil {
				return err
			}
		}

		if err := storageMinerInit(ctx, cctx, api, r, ssize, gasPrice); err != nil {
			log.Errorf("Failed to initialize lotus-storage-miner: %+v", err)
			path, err := homedir.Expand(repoPath)
			if err != nil {
				return err
			}
			log.Infof("Cleaning up %s after attempt...", path)
			if err := os.RemoveAll(path); err != nil {
				log.Errorf("Failed to clean up failed storage repo: %s", err)
			}
			return xerrors.Errorf("Storage-miner init failed")
		}

		// TODO: Point to setting storage price, maybe do it interactively or something
		log.Info("Storage miner successfully created, you can now start it with 'lotus-storage-miner run'")

		return nil
	},
}

func migratePreSealMeta(ctx context.Context, api lapi.FullNode, metadata string, maddr address.Address, mds dtypes.MetadataDS) error {
	metadata, err := homedir.Expand(metadata)
	if err != nil {
		return xerrors.Errorf("expanding preseal dir: %w", err)
	}

	b, err := ioutil.ReadFile(metadata)
	if err != nil {
		return xerrors.Errorf("reading preseal metadata: %w", err)
	}

	psm := map[string]genesis.Miner{}
	if err := json.Unmarshal(b, &psm); err != nil {
		return xerrors.Errorf("unmarshaling preseal metadata: %w", err)
	}

	meta, ok := psm[maddr.String()]
	if !ok {
		return xerrors.Errorf("preseal file didn't contain metadata for miner %s", maddr)
	}

	maxSectorID := abi.SectorNumber(0)
	for _, sector := range meta.Sectors {
		sectorKey := datastore.NewKey(sealing.SectorStorePrefix).ChildString(fmt.Sprint(sector.SectorID))

		dealID, err := findMarketDealID(ctx, api, sector.Deal)
		if err != nil {
			return xerrors.Errorf("finding storage deal for pre-sealed sector %d: %w", sector.SectorID, err)
		}
		commD := sector.CommD
		commR := sector.CommR

		info := &sealing.SectorInfo{
			State:        sealing.Proving,
			SectorNumber: sector.SectorID,
			Pieces: []sealing.Piece{
				{
					Piece: abi.PieceInfo{
						Size:     abi.PaddedPieceSize(meta.SectorSize),
						PieceCID: commD,
					},
					DealInfo: &sealing.DealInfo{
						DealID: dealID,
						DealSchedule: sealing.DealSchedule{
							StartEpoch: sector.Deal.StartEpoch,
							EndEpoch:   sector.Deal.EndEpoch,
						},
					},
				},
			},
			CommD:            &commD,
			CommR:            &commR,
			Proof:            nil,
			TicketValue:      abi.SealRandomness{},
			TicketEpoch:      0,
			PreCommitMessage: nil,
			SeedValue:        abi.InteractiveSealRandomness{},
			SeedEpoch:        0,
			CommitMessage:    nil,
		}

		b, err := cborutil.Dump(info)
		if err != nil {
			return err
		}

		if err := mds.Put(sectorKey, b); err != nil {
			return err
		}

		if sector.SectorID > maxSectorID {
			maxSectorID = sector.SectorID
		}

		/* // TODO: Import deals into market
		pnd, err := cborutil.AsIpld(sector.Deal)
		if err != nil {
			return err
		}

		dealKey := datastore.NewKey(deals.ProviderDsPrefix).ChildString(pnd.Cid().String())

		deal := &deals.MinerDeal{
			MinerDeal: storagemarket.MinerDeal{
				ClientDealProposal: sector.Deal,
				ProposalCid: pnd.Cid(),
				State:       storagemarket.StorageDealActive,
				Ref:         &storagemarket.DataRef{Root: proposalCid}, // TODO: This is super wrong, but there
				// are no params for CommP CIDs, we can't recover unixfs cid easily,
				// and this isn't even used after the deal enters Complete state
				DealID: dealID,
			},
		}

		b, err = cborutil.Dump(deal)
		if err != nil {
			return err
		}

		if err := mds.Put(dealKey, b); err != nil {
			return err
		}*/
	}

	log.Infof("Setting next sector ID to %d", maxSectorID+1)

	buf := make([]byte, binary.MaxVarintLen64)
	size := binary.PutUvarint(buf, uint64(maxSectorID+1))
	return mds.Put(datastore.NewKey(modules.StorageCounterDSPrefix), buf[:size])
}

func findMarketDealID(ctx context.Context, api lapi.FullNode, deal market.DealProposal) (abi.DealID, error) {
	// TODO: find a better way
	//  (this is only used by genesis miners)

	deals, err := api.StateMarketDeals(ctx, types.EmptyTSK)
	if err != nil {
		return 0, xerrors.Errorf("getting market deals: %w", err)
	}

	for k, v := range deals {
		if v.Proposal.PieceCID.Equals(deal.PieceCID) {
			id, err := strconv.ParseUint(k, 10, 64)
			return abi.DealID(id), err
		}
	}

	return 0, xerrors.New("deal not found")
}

func storageMinerInit(ctx context.Context, cctx *cli.Context, api lapi.FullNode, r repo.Repo, ssize abi.SectorSize, gasPrice types.BigInt) error {
	lr, err := r.Lock(repo.StorageMiner)
	if err != nil {
		return err
	}
	defer lr.Close() //nolint:errcheck

	log.Info("Initializing libp2p identity")

	p2pSk, err := makeHostKey(lr)
	if err != nil {
		return xerrors.Errorf("make host key: %w", err)
	}

	peerid, err := peer.IDFromPrivateKey(p2pSk)
	if err != nil {
		return xerrors.Errorf("peer ID from private key: %w", err)
	}

	mds, err := lr.Datastore("/metadata")
	if err != nil {
		return err
	}

	var addr address.Address
	if act := cctx.String("actor"); act != "" {
		a, err := address.NewFromString(act)
		if err != nil {
			return xerrors.Errorf("failed parsing actor flag value (%q): %w", act, err)
		}

		if cctx.Bool("genesis-miner") {
			if err := mds.Put(datastore.NewKey("miner-address"), a.Bytes()); err != nil {
				return err
			}

			spt, err := ffiwrapper.SealProofTypeFromSectorSize(ssize)
			if err != nil {
				return err
			}

			mid, err := address.IDFromAddress(a)
			if err != nil {
				return xerrors.Errorf("getting id address: %w", err)
			}

			sa, err := modules.StorageAuth(ctx, api)
			if err != nil {
				return err
			}

			smgr, err := sectorstorage.New(ctx, lr, stores.NewIndex(), &ffiwrapper.Config{
				SealProofType: spt,
			}, sectorstorage.SealerConfig{true, true, true, true}, nil, sa)
			if err != nil {
				return err
			}
			epp, err := storage.NewWinningPoStProver(api, smgr, ffiwrapper.ProofVerifier, dtypes.MinerID(mid))
			if err != nil {
				return err
			}

			m := miner.NewMiner(api, epp, a)
			{
				if err := m.Start(ctx); err != nil {
					return xerrors.Errorf("failed to start up genesis miner: %w", err)
				}

				cerr := configureStorageMiner(ctx, api, a, peerid, gasPrice)

				if err := m.Stop(ctx); err != nil {
					log.Error("failed to shut down storage miner: ", err)
				}

				if cerr != nil {
					return xerrors.Errorf("failed to configure storage miner: %w", err)
				}
			}

			if pssb := cctx.String("pre-sealed-metadata"); pssb != "" {
				pssb, err := homedir.Expand(pssb)
				if err != nil {
					return err
				}

				log.Infof("Importing pre-sealed sector metadata for %s", a)

				if err := migratePreSealMeta(ctx, api, pssb, a, mds); err != nil {
					return xerrors.Errorf("migrating presealed sector metadata: %w", err)
				}
			}

			return nil
		}

		if pssb := cctx.String("pre-sealed-metadata"); pssb != "" {
			pssb, err := homedir.Expand(pssb)
			if err != nil {
				return err
			}

			log.Infof("Importing pre-sealed sector metadata for %s", a)

			if err := migratePreSealMeta(ctx, api, pssb, a, mds); err != nil {
				return xerrors.Errorf("migrating presealed sector metadata: %w", err)
			}
		}

		if err := configureStorageMiner(ctx, api, a, peerid, gasPrice); err != nil {
			return xerrors.Errorf("failed to configure storage miner: %w", err)
		}

		addr = a
	} else {
		a, err := createStorageMiner(ctx, api, peerid, gasPrice, cctx)
		if err != nil {
			return xerrors.Errorf("creating miner failed: %w", err)
		}

		addr = a
	}

	log.Infof("Created new storage miner: %s", addr)
	if err := mds.Put(datastore.NewKey("miner-address"), addr.Bytes()); err != nil {
		return err
	}

	return nil
}

func makeHostKey(lr repo.LockedRepo) (crypto.PrivKey, error) {
	pk, _, err := crypto.GenerateEd25519Key(rand.Reader)
	if err != nil {
		return nil, err
	}

	ks, err := lr.KeyStore()
	if err != nil {
		return nil, err
	}

	kbytes, err := pk.Bytes()
	if err != nil {
		return nil, err
	}

	if err := ks.Put("libp2p-host", types.KeyInfo{
		Type:       "libp2p-host",
		PrivateKey: kbytes,
	}); err != nil {
		return nil, err
	}

	return pk, nil
}

func configureStorageMiner(ctx context.Context, api lapi.FullNode, addr address.Address, peerid peer.ID, gasPrice types.BigInt) error {
	mi, err := api.StateMinerInfo(ctx, addr, types.EmptyTSK)
	if err != nil {
		return xerrors.Errorf("getWorkerAddr returned bad address: %w", err)
	}

	enc, err := actors.SerializeParams(&miner2.ChangePeerIDParams{NewID: abi.PeerID(peerid)})
	if err != nil {
		return err
	}

	msg := &types.Message{
		To:       addr,
		From:     mi.Worker,
		Method:   builtin.MethodsMiner.ChangePeerID,
		Params:   enc,
		Value:    types.NewInt(0),
		GasPrice: gasPrice,
		GasLimit: 99999999,
	}

	smsg, err := api.MpoolPushMessage(ctx, msg)
	if err != nil {
		return err
	}

	log.Info("Waiting for message: ", smsg.Cid())
	ret, err := api.StateWaitMsg(ctx, smsg.Cid(), build.MessageConfidence)
	if err != nil {
		return err
	}

	if ret.Receipt.ExitCode != 0 {
		return xerrors.Errorf("update peer id message failed with exit code %d", ret.Receipt.ExitCode)
	}

	return nil
}

func createStorageMiner(ctx context.Context, api lapi.FullNode, peerid peer.ID, gasPrice types.BigInt, cctx *cli.Context) (address.Address, error) {
	log.Info("Creating StorageMarket.CreateStorageMiner message")

	var err error
	var owner address.Address
	if cctx.String("owner") != "" {
		owner, err = address.NewFromString(cctx.String("owner"))
	} else {
		owner, err = api.WalletDefaultAddress(ctx)
	}
	if err != nil {
		return address.Undef, err
	}

	ssize, err := units.RAMInBytes(cctx.String("sector-size"))
	if err != nil {
		return address.Undef, fmt.Errorf("failed to parse sector size: %w", err)
	}

	worker := owner
	if cctx.String("worker") != "" {
		worker, err = address.NewFromString(cctx.String("worker"))
	} else if cctx.Bool("create-worker-key") { // TODO: Do we need to force this if owner is Secpk?
		worker, err = api.WalletNew(ctx, crypto2.SigTypeBLS)
	}
	// TODO: Transfer some initial funds to worker
	if err != nil {
		return address.Undef, err
	}

	collateral, err := api.StatePledgeCollateral(ctx, types.EmptyTSK)
	if err != nil {
		return address.Undef, err
	}

	spt, err := ffiwrapper.SealProofTypeFromSectorSize(abi.SectorSize(ssize))
	if err != nil {
		return address.Undef, err
	}

	params, err := actors.SerializeParams(&power.CreateMinerParams{
		Owner:         owner,
		Worker:        worker,
		SealProofType: spt,
		Peer:          abi.PeerID(peerid),
	})
	if err != nil {
		return address.Undef, err
	}

	createStorageMinerMsg := &types.Message{
		To:    builtin.StoragePowerActorAddr,
		From:  owner,
		Value: types.BigAdd(collateral, types.BigDiv(collateral, types.NewInt(100))),

		Method: builtin.MethodsPower.CreateMiner,
		Params: params,

		GasLimit: 10000000,
		GasPrice: gasPrice,
	}

	signed, err := api.MpoolPushMessage(ctx, createStorageMinerMsg)
	if err != nil {
		return address.Undef, err
	}

	log.Infof("Pushed StorageMarket.CreateStorageMiner, %s to Mpool", signed.Cid())
	log.Infof("Waiting for confirmation")

	mw, err := api.StateWaitMsg(ctx, signed.Cid(), build.MessageConfidence)
	if err != nil {
		return address.Undef, err
	}

	if mw.Receipt.ExitCode != 0 {
		return address.Undef, xerrors.Errorf("create storage miner failed: exit code %d", mw.Receipt.ExitCode)
	}

	var retval power.CreateMinerReturn
	if err := retval.UnmarshalCBOR(bytes.NewReader(mw.Receipt.Return)); err != nil {
		return address.Undef, err
	}

	log.Infof("New storage miners address is: %s (%s)", retval.IDAddress, retval.RobustAddress)
	return retval.IDAddress, nil
}<|MERGE_RESOLUTION|>--- conflicted
+++ resolved
@@ -128,12 +128,8 @@
 		ctx := lcli.ReqContext(cctx)
 
 		log.Info("Checking proof parameters")
-<<<<<<< HEAD
-		if err := paramfetch.GetParams(build.ParametersJSON(), uint64(ssize)); err != nil {
-=======
-
-		if err := paramfetch.GetParams(ctx, build.ParametersJson(), uint64(ssize)); err != nil {
->>>>>>> 9e2603c1
+
+		if err := paramfetch.GetParams(ctx, build.ParametersJSON(), uint64(ssize)); err != nil {
 			return xerrors.Errorf("fetching proof parameters: %w", err)
 		}
 
