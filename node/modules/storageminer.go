--- conflicted
+++ resolved
@@ -5,17 +5,17 @@
 	"context"
 	"errors"
 	"fmt"
-	"net/http"
-	"os"
-	"path/filepath"
 	"strings"
 	"time"
+
+	"github.com/filecoin-project/go-address"
+	"github.com/filecoin-project/go-storedcounter"
+	"github.com/ipfs/go-datastore"
 
 	"go.uber.org/fx"
 	"go.uber.org/multierr"
 	"golang.org/x/xerrors"
 
-	"github.com/filecoin-project/go-address"
 	dtimpl "github.com/filecoin-project/go-data-transfer/impl"
 	dtnet "github.com/filecoin-project/go-data-transfer/network"
 	dtgstransport "github.com/filecoin-project/go-data-transfer/transport/graphsync"
@@ -30,14 +30,9 @@
 	"github.com/filecoin-project/go-fil-markets/storagemarket/impl/storedask"
 	smnet "github.com/filecoin-project/go-fil-markets/storagemarket/network"
 	"github.com/filecoin-project/go-jsonrpc/auth"
-	"github.com/filecoin-project/go-paramfetch"
 	"github.com/filecoin-project/go-state-types/abi"
 	"github.com/filecoin-project/go-state-types/big"
-	"github.com/filecoin-project/go-statestore"
-	"github.com/filecoin-project/go-storedcounter"
 	provider "github.com/filecoin-project/index-provider"
-	"github.com/ipfs/go-cid"
-	"github.com/ipfs/go-datastore"
 	"github.com/ipfs/go-datastore/namespace"
 	graphsync "github.com/ipfs/go-graphsync/impl"
 	gsnet "github.com/ipfs/go-graphsync/network"
@@ -976,41 +971,6 @@
 
 func ToSealingConfig(dealmakingCfg config.DealmakingConfig, sealingCfg config.SealingConfig) sealiface.Config {
 	return sealiface.Config{
-<<<<<<< HEAD
-		MaxWaitDealsSectors:             sealingCfg.MaxWaitDealsSectors,
-		MaxSealingSectors:               sealingCfg.MaxSealingSectors,
-		MaxSealingSectorsForDeals:       sealingCfg.MaxSealingSectorsForDeals,
-		PreferNewSectorsForDeals:        sealingCfg.PreferNewSectorsForDeals,
-		MaxUpgradingSectors:             sealingCfg.MaxUpgradingSectors,
-		StartEpochSealingBuffer:         abi.ChainEpoch(dealmakingCfg.StartEpochSealingBuffer),
-		MakeNewSectorForDeals:           sealingCfg.MakeNewSectorForDeals,
-		CommittedCapacitySectorLifetime: time.Duration(sealingCfg.CommittedCapacitySectorLifetime),
-		WaitDealsDelay:                  time.Duration(sealingCfg.WaitDealsDelay),
-		MakeCCSectorsAvailable:          sealingCfg.MakeCCSectorsAvailable,
-		AlwaysKeepUnsealedCopy:          sealingCfg.AlwaysKeepUnsealedCopy,
-		FinalizeEarly:                   sealingCfg.FinalizeEarly,
-
-		CollateralFromMinerBalance: sealingCfg.CollateralFromMinerBalance,
-		AvailableBalanceBuffer:     types.BigInt(sealingCfg.AvailableBalanceBuffer),
-		DisableCollateralFallback:  sealingCfg.DisableCollateralFallback,
-
-		BatchPreCommits:     sealingCfg.BatchPreCommits,
-		MaxPreCommitBatch:   sealingCfg.MaxPreCommitBatch,
-		PreCommitBatchWait:  time.Duration(sealingCfg.PreCommitBatchWait),
-		PreCommitBatchSlack: time.Duration(sealingCfg.PreCommitBatchSlack),
-
-		AggregateCommits:           sealingCfg.AggregateCommits,
-		MinCommitBatch:             sealingCfg.MinCommitBatch,
-		MaxCommitBatch:             sealingCfg.MaxCommitBatch,
-		CommitBatchWait:            time.Duration(sealingCfg.CommitBatchWait),
-		CommitBatchSlack:           time.Duration(sealingCfg.CommitBatchSlack),
-		AggregateAboveBaseFee:      types.BigInt(sealingCfg.AggregateAboveBaseFee),
-		BatchPreCommitAboveBaseFee: types.BigInt(sealingCfg.BatchPreCommitAboveBaseFee),
-
-		TerminateBatchMax:  sealingCfg.TerminateBatchMax,
-		TerminateBatchMin:  sealingCfg.TerminateBatchMin,
-		TerminateBatchWait: time.Duration(sealingCfg.TerminateBatchWait),
-=======
 		MaxWaitDealsSectors:             cfg.Sealing.MaxWaitDealsSectors,
 		MaxSealingSectors:               cfg.Sealing.MaxSealingSectors,
 		MaxSealingSectorsForDeals:       cfg.Sealing.MaxSealingSectorsForDeals,
@@ -1042,7 +1002,6 @@
 		TerminateBatchMax:  cfg.Sealing.TerminateBatchMax,
 		TerminateBatchMin:  cfg.Sealing.TerminateBatchMin,
 		TerminateBatchWait: time.Duration(cfg.Sealing.TerminateBatchWait),
->>>>>>> 731da455
 	}
 }
 
