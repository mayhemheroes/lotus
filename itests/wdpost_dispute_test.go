package itests

import (
	"context"
<<<<<<< HEAD
	"os"
=======
	"fmt"
>>>>>>> f4341409
	"testing"
	"time"

	"github.com/filecoin-project/go-address"
	"github.com/filecoin-project/go-bitfield"
	"github.com/filecoin-project/go-state-types/crypto"
	"github.com/filecoin-project/go-state-types/dline"
	"github.com/filecoin-project/lotus/api"
	"github.com/filecoin-project/lotus/build"
	"github.com/filecoin-project/lotus/chain/actors"
	minerActor "github.com/filecoin-project/lotus/chain/actors/builtin/miner"
	"github.com/filecoin-project/lotus/chain/types"
	"github.com/filecoin-project/lotus/itests/kit"
	proof3 "github.com/filecoin-project/specs-actors/v3/actors/runtime/proof"
	"github.com/stretchr/testify/require"
)

func TestWindowPostDispute(t *testing.T) {
	kit.Expensive(t)

	kit.QuietMiningLogs()

	blocktime := 2 * time.Millisecond

	ctx, cancel := context.WithCancel(context.Background())
	defer cancel()

	var (
		client     kit.TestFullNode
		chainMiner kit.TestMiner
		evilMiner  kit.TestMiner
	)

	// First, we configure two miners. After sealing, we're going to turn off the first miner so
	// it doesn't submit proofs.
	//
	// Then we're going to manually submit bad proofs.
	opts := kit.ConstructorOpts(kit.LatestActorsAt(-1))
	ens := kit.NewEnsemble(t, kit.MockProofs()).
		FullNode(&client, opts).
		Miner(&chainMiner, &client, opts).
		Miner(&evilMiner, &client, opts, kit.PresealSectors(0)).
		Start()

	defaultFrom, err := client.WalletDefaultAddress(ctx)
	require.NoError(t, err)

	// Mine with the _second_ node (the good one).
	ens.InterconnectAll().BeginMining(blocktime, &chainMiner)

	// Give the chain miner enough sectors to win every block.
	chainMiner.PledgeSectors(ctx, 10, 0, nil)
	// And the evil one 1 sector. No cookie for you.
	evilMiner.PledgeSectors(ctx, 1, 0, nil)

	// Let the evil miner's sectors gain power.
	evilMinerAddr, err := evilMiner.ActorAddress(ctx)
	require.NoError(t, err)

	di, err := client.StateMinerProvingDeadline(ctx, evilMinerAddr, types.EmptyTSK)
	require.NoError(t, err)

	t.Logf("Running one proving period\n")

	waitUntil := di.PeriodStart + di.WPoStProvingPeriod*2 + 1
	t.Logf("End for head.Height > %d", waitUntil)

	ts := client.WaitTillChain(ctx, kit.HeightAtLeast(waitUntil))
	t.Logf("Now head.Height = %d", ts.Height())

	p, err := client.StateMinerPower(ctx, evilMinerAddr, types.EmptyTSK)
	require.NoError(t, err)

	ssz, err := evilMiner.ActorSectorSize(ctx, evilMinerAddr)
	require.NoError(t, err)

	// make sure it has gained power.
	require.Equal(t, p.MinerPower.RawBytePower, types.NewInt(uint64(ssz)))

	evilSectors, err := evilMiner.SectorsList(ctx)
	require.NoError(t, err)
	evilSectorNo := evilSectors[0] // only one.
	evilSectorLoc, err := client.StateSectorPartition(ctx, evilMinerAddr, evilSectorNo, types.EmptyTSK)
	require.NoError(t, err)

	t.Log("evil miner stopping")

	// Now stop the evil miner, and start manually submitting bad proofs.
	require.NoError(t, evilMiner.Stop(ctx))

	t.Log("evil miner stopped")

	// Wait until we need to prove our sector.
	for {
		di, err = client.StateMinerProvingDeadline(ctx, evilMinerAddr, types.EmptyTSK)
		require.NoError(t, err)
		if di.Index == evilSectorLoc.Deadline && di.CurrentEpoch-di.PeriodStart > 1 {
			break
		}
		build.Clock.Sleep(blocktime)
	}

	err = submitBadProof(ctx, client, evilMiner.OwnerKey.Address, evilMinerAddr, di, evilSectorLoc.Deadline, evilSectorLoc.Partition)
	require.NoError(t, err, "evil proof not accepted")

	// Wait until after the proving period.
	for {
		di, err = client.StateMinerProvingDeadline(ctx, evilMinerAddr, types.EmptyTSK)
		require.NoError(t, err)
		if di.Index != evilSectorLoc.Deadline {
			break
		}
		build.Clock.Sleep(blocktime)
	}

	t.Log("accepted evil proof")

	// Make sure the evil node didn't lose any power.
	p, err = client.StateMinerPower(ctx, evilMinerAddr, types.EmptyTSK)
	require.NoError(t, err)
	require.Equal(t, p.MinerPower.RawBytePower, types.NewInt(uint64(ssz)))

	// OBJECTION! The good miner files a DISPUTE!!!!
	{
		params := &minerActor.DisputeWindowedPoStParams{
			Deadline:  evilSectorLoc.Deadline,
			PoStIndex: 0,
		}

		enc, aerr := actors.SerializeParams(params)
		require.NoError(t, aerr)

		msg := &types.Message{
			To:     evilMinerAddr,
			Method: minerActor.Methods.DisputeWindowedPoSt,
			Params: enc,
			Value:  types.NewInt(0),
			From:   defaultFrom,
		}
		sm, err := client.MpoolPushMessage(ctx, msg, nil)
		require.NoError(t, err)

		t.Log("waiting dispute")
		rec, err := client.StateWaitMsg(ctx, sm.Cid(), build.MessageConfidence, api.LookbackNoLimit, true)
		require.NoError(t, err)
		require.Zero(t, rec.Receipt.ExitCode, "dispute not accepted: %s", rec.Receipt.ExitCode.Error())
	}

	// Objection SUSTAINED!
	// Make sure the evil node lost power.
	p, err = client.StateMinerPower(ctx, evilMinerAddr, types.EmptyTSK)
	require.NoError(t, err)
	require.True(t, p.MinerPower.RawBytePower.IsZero())

	// Now we begin the redemption arc.
	require.True(t, p.MinerPower.RawBytePower.IsZero())

	// First, recover the sector.

	{
		minerInfo, err := client.StateMinerInfo(ctx, evilMinerAddr, types.EmptyTSK)
		require.NoError(t, err)

		params := &minerActor.DeclareFaultsRecoveredParams{
			Recoveries: []minerActor.RecoveryDeclaration{{
				Deadline:  evilSectorLoc.Deadline,
				Partition: evilSectorLoc.Partition,
				Sectors:   bitfield.NewFromSet([]uint64{uint64(evilSectorNo)}),
			}},
		}

		enc, aerr := actors.SerializeParams(params)
		require.NoError(t, aerr)

		msg := &types.Message{
			To:     evilMinerAddr,
			Method: minerActor.Methods.DeclareFaultsRecovered,
			Params: enc,
			Value:  types.FromFil(30), // repay debt.
			From:   minerInfo.Owner,
		}
		sm, err := client.MpoolPushMessage(ctx, msg, nil)
		require.NoError(t, err)

		rec, err := client.StateWaitMsg(ctx, sm.Cid(), build.MessageConfidence, api.LookbackNoLimit, true)
		require.NoError(t, err)
		require.Zero(t, rec.Receipt.ExitCode, "recovery not accepted: %s", rec.Receipt.ExitCode.Error())
	}

	// Then wait for the deadline.
	for {
		di, err = client.StateMinerProvingDeadline(ctx, evilMinerAddr, types.EmptyTSK)
		require.NoError(t, err)
		if di.Index == evilSectorLoc.Deadline {
			break
		}
		build.Clock.Sleep(blocktime)
	}

	// Now try to be evil again
	err = submitBadProof(ctx, client, evilMiner.OwnerKey.Address, evilMinerAddr, di, evilSectorLoc.Deadline, evilSectorLoc.Partition)
	require.Error(t, err)
	require.Contains(t, err.Error(), "message execution failed: exit 16, reason: window post failed: invalid PoSt")

	// It didn't work because we're recovering.
}

func TestWindowPostDisputeFails(t *testing.T) {
	kit.Expensive(t)

	kit.QuietMiningLogs()

	blocktime := 2 * time.Millisecond

	ctx, cancel := context.WithCancel(context.Background())
	defer cancel()

	opts := kit.ConstructorOpts(kit.LatestActorsAt(-1))
	client, miner, ens := kit.EnsembleMinimal(t, kit.MockProofs(), opts)
	ens.InterconnectAll().BeginMining(blocktime)

	defaultFrom, err := client.WalletDefaultAddress(ctx)
	require.NoError(t, err)

	maddr, err := miner.ActorAddress(ctx)
	require.NoError(t, err)

	build.Clock.Sleep(time.Second)

	miner.PledgeSectors(ctx, 10, 0, nil)

	di, err := client.StateMinerProvingDeadline(ctx, maddr, types.EmptyTSK)
	require.NoError(t, err)

	t.Log("Running one proving period")
	waitUntil := di.PeriodStart + di.WPoStProvingPeriod*2 + 1
	t.Logf("End for head.Height > %d", waitUntil)

	ts := client.WaitTillChain(ctx, kit.HeightAtLeast(waitUntil))
	t.Logf("Now head.Height = %d", ts.Height())

	ssz, err := miner.ActorSectorSize(ctx, maddr)
	require.NoError(t, err)
	expectedPower := types.NewInt(uint64(ssz) * (kit.DefaultPresealsPerBootstrapMiner + 10))

	p, err := client.StateMinerPower(ctx, maddr, types.EmptyTSK)
	require.NoError(t, err)

	// make sure it has gained power.
	require.Equal(t, p.MinerPower.RawBytePower, expectedPower)

	// Wait until a proof has been submitted.
	var targetDeadline uint64
waitForProof:
	for {
		deadlines, err := client.StateMinerDeadlines(ctx, maddr, types.EmptyTSK)
		require.NoError(t, err)
		for dlIdx, dl := range deadlines {
			nonEmpty, err := dl.PostSubmissions.IsEmpty()
			require.NoError(t, err)
			if nonEmpty {
				targetDeadline = uint64(dlIdx)
				break waitForProof
			}
		}

		build.Clock.Sleep(blocktime)
	}

	for {
		di, err := client.StateMinerProvingDeadline(ctx, maddr, types.EmptyTSK)
		require.NoError(t, err)
		// wait until the deadline finishes.
		if di.Index == ((targetDeadline + 1) % di.WPoStPeriodDeadlines) {
			break
		}

		build.Clock.Sleep(blocktime)
	}

	// Try to object to the proof. This should fail.
	{
		params := &minerActor.DisputeWindowedPoStParams{
			Deadline:  targetDeadline,
			PoStIndex: 0,
		}

		enc, aerr := actors.SerializeParams(params)
		require.NoError(t, aerr)

		msg := &types.Message{
			To:     maddr,
			Method: minerActor.Methods.DisputeWindowedPoSt,
			Params: enc,
			Value:  types.NewInt(0),
			From:   defaultFrom,
		}
		_, err := client.MpoolPushMessage(ctx, msg, nil)
		require.Error(t, err)
		require.Contains(t, err.Error(), "failed to dispute valid post (RetCode=16)")
	}
}

func submitBadProof(
	ctx context.Context,
	client api.FullNode, owner address.Address, maddr address.Address,
	di *dline.Info, dlIdx, partIdx uint64,
) error {
	head, err := client.ChainHead(ctx)
	if err != nil {
		return err
	}

	minerInfo, err := client.StateMinerInfo(ctx, maddr, head.Key())
	if err != nil {
		return err
	}

	commEpoch := di.Open
	commRand, err := client.ChainGetRandomnessFromTickets(
		ctx, head.Key(), crypto.DomainSeparationTag_PoStChainCommit,
		commEpoch, nil,
	)
	if err != nil {
		return err
	}
	params := &minerActor.SubmitWindowedPoStParams{
		ChainCommitEpoch: commEpoch,
		ChainCommitRand:  commRand,
		Deadline:         dlIdx,
		Partitions:       []minerActor.PoStPartition{{Index: partIdx}},
		Proofs: []proof3.PoStProof{{
			PoStProof:  minerInfo.WindowPoStProofType,
			ProofBytes: []byte("I'm soooo very evil."),
		}},
	}

	enc, aerr := actors.SerializeParams(params)
	if aerr != nil {
		return aerr
	}

	msg := &types.Message{
		To:     maddr,
		Method: minerActor.Methods.SubmitWindowedPoSt,
		Params: enc,
		Value:  types.NewInt(0),
		From:   owner,
	}
	sm, err := client.MpoolPushMessage(ctx, msg, nil)
	if err != nil {
		return err
	}

	rec, err := client.StateWaitMsg(ctx, sm.Cid(), build.MessageConfidence, api.LookbackNoLimit, true)
	if err != nil {
		return err
	}
	if rec.Receipt.ExitCode.IsError() {
		return rec.Receipt.ExitCode
	}
	return nil
}<|MERGE_RESOLUTION|>--- conflicted
+++ resolved
@@ -2,11 +2,6 @@
 
 import (
 	"context"
-<<<<<<< HEAD
-	"os"
-=======
-	"fmt"
->>>>>>> f4341409
 	"testing"
 	"time"
 
