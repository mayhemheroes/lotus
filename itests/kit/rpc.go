package kit

import (
	"context"
	"fmt"
	"net"
	"net/http"
	"net/http/httptest"
	"testing"

	"github.com/multiformats/go-multiaddr"
	manet "github.com/multiformats/go-multiaddr/net"
	"github.com/stretchr/testify/require"

	"github.com/filecoin-project/lotus/api/client"
	"github.com/filecoin-project/lotus/cmd/lotus-worker/sealworker"
	"github.com/filecoin-project/lotus/node"
)

type Closer func()

func CreateRPCServer(t *testing.T, handler http.Handler, listener net.Listener) (*httptest.Server, multiaddr.Multiaddr, Closer) {
	testServ := &httptest.Server{
		Listener: listener,
		Config:   &http.Server{Handler: handler},
	}
	testServ.Start()

	addr := testServ.Listener.Addr()
	maddr, err := manet.FromNetAddr(addr)
	require.NoError(t, err)
	closer := func() {
		testServ.CloseClientConnections()
		testServ.Close()
	}

	return testServ, maddr, closer
}

func fullRpc(t *testing.T, f *TestFullNode) (*TestFullNode, Closer) {
	handler, err := node.FullNodeHandler(f.FullNode, false)
	require.NoError(t, err)

	l, err := net.Listen("tcp", "127.0.0.1:0")
	require.NoError(t, err)

	srv, maddr, rpcCloser := CreateRPCServer(t, handler, l)
	fmt.Printf("FULLNODE RPC ENV FOR CLI DEBUGGING `export FULLNODE_API_INFO=%s`\n", "ws://"+srv.Listener.Addr().String())
	sendItestdNotif("FULLNODE_API_INFO", t.Name(), "ws://"+srv.Listener.Addr().String())

	cl, stop, err := client.NewFullNodeRPCV1(context.Background(), "ws://"+srv.Listener.Addr().String()+"/rpc/v1", nil)
	require.NoError(t, err)
<<<<<<< HEAD
	f.ListenAddr, f.FullNode = maddr, cl
=======
	t.Cleanup(stop)
	f.ListenAddr, f.ListenURL, f.FullNode = maddr, srv.URL, cl
>>>>>>> 6104567f

	return f, func() { stop(); rpcCloser() }
}

func minerRpc(t *testing.T, m *TestMiner) *TestMiner {
	handler, err := node.MinerHandler(m.StorageMiner, false)
	require.NoError(t, err)

	srv, maddr, _ := CreateRPCServer(t, handler, m.RemoteListener)

	fmt.Printf("creating RPC server for %s at %s\n", m.ActorAddr, srv.Listener.Addr().String())
	fmt.Printf("SP RPC ENV FOR CLI DEBUGGING `export MINER_API_INFO=%s`\n", "ws://"+srv.Listener.Addr().String())
	sendItestdNotif("MINER_API_INFO", t.Name(), "ws://"+srv.Listener.Addr().String())

	url := "ws://" + srv.Listener.Addr().String() + "/rpc/v0"
	cl, stop, err := client.NewStorageMinerRPCV0(context.Background(), url, nil)
	require.NoError(t, err)
	t.Cleanup(stop)

	m.ListenAddr, m.StorageMiner = maddr, cl
	return m
}

func workerRpc(t *testing.T, m *TestWorker) *TestWorker {
	handler := sealworker.WorkerHandler(m.MinerNode.AuthVerify, m.FetchHandler, m.Worker, false)

	srv, maddr, _ := CreateRPCServer(t, handler, m.RemoteListener)

	fmt.Println("creating RPC server for a worker at: ", srv.Listener.Addr().String())
	url := "ws://" + srv.Listener.Addr().String() + "/rpc/v0"
	cl, stop, err := client.NewWorkerRPCV0(context.Background(), url, nil)
	require.NoError(t, err)
	t.Cleanup(stop)

	m.ListenAddr, m.Worker = maddr, cl
	return m
}<|MERGE_RESOLUTION|>--- conflicted
+++ resolved
@@ -50,12 +50,8 @@
 
 	cl, stop, err := client.NewFullNodeRPCV1(context.Background(), "ws://"+srv.Listener.Addr().String()+"/rpc/v1", nil)
 	require.NoError(t, err)
-<<<<<<< HEAD
-	f.ListenAddr, f.FullNode = maddr, cl
-=======
 	t.Cleanup(stop)
 	f.ListenAddr, f.ListenURL, f.FullNode = maddr, srv.URL, cl
->>>>>>> 6104567f
 
 	return f, func() { stop(); rpcCloser() }
 }
