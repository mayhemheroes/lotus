# Lotus changelog

<<<<<<< HEAD
# 1.7.0-rc1 / 2021-04-13

This is an optional Lotus release that introduces various improvements to the sealing, mining, and deal-making processes.

## Highlights

- OpenRPC Support (https://github.com/filecoin-project/lotus/pull/5843)
- Take latency into account when making interactive deals (https://github.com/filecoin-project/lotus/pull/5876)
- Update go-commp-utils for >10x faster client commp calculation (https://github.com/filecoin-project/lotus/pull/5892)
- add `lotus client cancel-retrieval` cmd to lotus CLI (https://github.com/filecoin-project/lotus/pull/5871)
- add `inspect-deal` command to `lotus client` (https://github.com/filecoin-project/lotus/pull/5833)
- Local retrieval support (https://github.com/filecoin-project/lotus/pull/5917)
- go-fil-markets v1.1.9 -> v1.2.5
  - For a detailed changelog see https://github.com/filecoin-project/go-fil-markets/blob/master/CHANGELOG.md
- rust-fil-proofs v5.4.1 -> v6.1.0
  - For a detailed changelog see https://github.com/filecoin-project/rust-fil-proofs/blob/master/CHANGELOG.md

## Changes
- storagefsm: Apply global events even in broken states (https://github.com/filecoin-project/lotus/pull/5962)
- Default the AlwaysKeepUnsealedCopy flag to true (https://github.com/filecoin-project/lotus/pull/5743)
- splitstore: compact hotstore prior to garbage collection (https://github.com/filecoin-project/lotus/pull/5778)
- ipfs-force bootstrapper update (https://github.com/filecoin-project/lotus/pull/5799)
- better logging when unsealing fails (https://github.com/filecoin-project/lotus/pull/5851)
- perf: add cache for gas permium estimation (https://github.com/filecoin-project/lotus/pull/5709)
- backupds: Compact log on restart (https://github.com/filecoin-project/lotus/pull/5875)
- backupds: Improve truncated log handling (https://github.com/filecoin-project/lotus/pull/5891)
- State CLI improvements (State CLI improvements)
- API proxy struct codegen (https://github.com/filecoin-project/lotus/pull/5854)
- move DI stuff for paychmgr into modules (https://github.com/filecoin-project/lotus/pull/5791)
- Implement Event observer and Settings for 3rd party dep injection (https://github.com/filecoin-project/lotus/pull/5693)
- Export developer and network commands for consumption by derivatives of Lotus (https://github.com/filecoin-project/lotus/pull/5864)
- mock sealer: Simulate randomness sideeffects (https://github.com/filecoin-project/lotus/pull/5805)
- localstorage: Demote reservation stat error to debug (https://github.com/filecoin-project/lotus/pull/5976)
- shed command to unpack miner info dumps (https://github.com/filecoin-project/lotus/pull/5800)
- Add two utils to Lotus-shed (https://github.com/filecoin-project/lotus/pull/5867)
- add shed election estimate command  (https://github.com/filecoin-project/lotus/pull/5092)
- Add --actor flag in lotus-shed sectors terminate (https://github.com/filecoin-project/lotus/pull/5819)
- Move lotus mpool clear to lotus-shed (https://github.com/filecoin-project/lotus/pull/5900)
- Centralize everything on ipfs/go-log/v2 (https://github.com/filecoin-project/lotus/pull/5974)
- expose NextID from nice market actor interface (https://github.com/filecoin-project/lotus/pull/5850)
- add available options for perm on error (https://github.com/filecoin-project/lotus/pull/5814)
- API docs clarification: Document StateSearchMsg replaced message behavior (https://github.com/filecoin-project/lotus/pull/5838)
- api: Document StateReplay replaced message behavior (https://github.com/filecoin-project/lotus/pull/5840)
- add godocs to miner objects (https://github.com/filecoin-project/lotus/pull/2184)
- Add description to the client deal CLI command (https://github.com/filecoin-project/lotus/pull/5999)
- lint: don't skip builtin (https://github.com/filecoin-project/lotus/pull/5881)
- use deal duration from actors (https://github.com/filecoin-project/lotus/pull/5270)
- remote calc winningpost proof (https://github.com/filecoin-project/lotus/pull/5884)
- packer: other network images (https://github.com/filecoin-project/lotus/pull/5930)
- Convert the chainstore lock to RW (https://github.com/filecoin-project/lotus/pull/5971)
- Remove CachedBlockstore (https://github.com/filecoin-project/lotus/pull/5972)
- remove messagepool CapGasFee duplicate code (https://github.com/filecoin-project/lotus/pull/5992)

## Fixes
- return buffers after canceling badger operation (https://github.com/filecoin-project/lotus/pull/5796)
- avoid holding a lock while calling the View callback (https://github.com/filecoin-project/lotus/pull/5792)
- storagefsm: Trigger input processing when below limits (https://github.com/filecoin-project/lotus/pull/5801)
- After importing a previously deleted key, be able to delete it again (https://github.com/filecoin-project/lotus/pull/4653)
- fix StateManager.Replay on reward actor (https://github.com/filecoin-project/lotus/pull/5804)
- make sure atomic 64bit fields are 64bit aligned (https://github.com/filecoin-project/lotus/pull/5794)
- Import secp sigs in paych tests (https://github.com/filecoin-project/lotus/pull/5879)
- fix ci build-macos (https://github.com/filecoin-project/lotus/pull/5934)
- Fix creation of remainder account when it's not a multisig (https://github.com/filecoin-project/lotus/pull/5807)
- Fix fallback chainstore (https://github.com/filecoin-project/lotus/pull/6003)
- fix 4857: show help for set-addrs (https://github.com/filecoin-project/lotus/pull/5943)
- fix health report (https://github.com/filecoin-project/lotus/pull/6011)
=======
# 1.8.0 / 2021-04-05

This is a mandatory release of Lotus that upgrades the network to version 12, which introduces various performance improvements to the cron processing of the power actor. The network will upgrade at height 712320, which is 2021-04-29T06:00:00Z.

## Changes 

- v4 specs-actors integration, nv12 migration (https://github.com/filecoin-project/lotus/pull/6116)
>>>>>>> 5c56017d

# 1.6.0 / 2021-04-05

This is a mandatory release of Lotus that upgrades the network to version 11, which implements [FIP-0014](https://github.com/filecoin-project/FIPs/blob/master/FIPS/fip-0014.md). The network will upgrade at height 665280, which is 2021-04-12T22:00:00Z.

## v1 sector extension CLI

This release also expands the `lotus-miner sectors extend` CLI, with a new option that automatically extends all extensible v1 sectors. The option can be run using `lotus-miner sectors extend --v1-sectors`.

- The `tolerance` flag can be passed to indicate what durations aren't "worth" extending. It defaults to one week, which means that sectors whose current lifetime's are within one week of the maximum possible lifetime will not be extended.

- The `expiration-cutoff` flag can be passed to skip sectors whose expiration is past a certain point from the current head. It defaults to infinity (no cutoff), but if, say, 28800 was specified, then only sectors expiring in the next 10 days would be extended (2880 epochs in 1 day).

## Changes 

- Util for miners to extend all v1 sectors (https://github.com/filecoin-project/lotus/pull/5924)
- Upgrade the butterfly network (https://github.com/filecoin-project/lotus/pull/5929)
- Introduce the v11 network upgrade (https://github.com/filecoin-project/lotus/pull/5904)
- Debug mode: Make upgrade heights controllable by an envvar (https://github.com/filecoin-project/lotus/pull/5919)

# 1.5.3 / 2021-03-24

This is a patch release of Lotus that introduces small fixes to the Storage FSM.

## Changes 

- storagefsm: Fix double unlock with ready WaitDeals sectors (https://github.com/filecoin-project/lotus/pull/5783)
- backupds: Allow larger values in write log (https://github.com/filecoin-project/lotus/pull/5776)
- storagefsm: Don't log the SectorRestart event (https://github.com/filecoin-project/lotus/pull/5779)

# 1.5.2 / 2021-03-11

This is an hotfix release of Lotus that fixes a critical bug introduced in v1.5.1 in the miner windowPoSt logic. This upgrade is only affecting miner nodes.

## Changes
- fix window post rand check (https://github.com/filecoin-project/lotus/pull/5773)
- wdpost: Always use head tipset to get randomness (https://github.com/filecoin-project/lotus/pull/5774)

# 1.5.1 / 2021-03-10

This is an optional release of Lotus that introduces an important fix to the WindowPoSt computation process. The change is to wait for some confidence before drawing beacon randomness for the proof. Without this, invalid proofs might be generated as the result of a null tipset. 

## Splitstore

This release also introduces the splitstore, a new optional blockstore that segregates the monolithic blockstore into cold and hot regions. The hot region contains objects from the last 4-5 finalities plus all reachable objects from two finalities away. All other objects are moved to the cold region using a compaction process that executes every finality, once 5 finalities have elapsed.

The splitstore allows us to separate the two regions quite effectively, using two separate badger blockstores. The separation
means that the live working set is much smaller, which results in potentially significant performance improvements. In addition, it means that the coldstore can be moved to a separate (bigger, slower, cheaper) disk without loss of performance.

The design also allows us to use different implementations for the two blockstores; for example, an append-only blockstore could be used for coldstore and a faster memory mapped blockstore could be used for the hotstore (eg LMDB). We plan to experiment with these options in the future.

Once the splitstore has been enabled, the existing monolithic blockstore becomes the coldstore. On the first head change notification, the splitstore will warm up the hotstore by copying all reachable objects from the current tipset into the hotstore.  All new writes go into the hotstore, with the splitstore tracking the write epoch. Once 5 finalities have elapsed, and every finality thereafter, the splitstore compacts by moving cold objects into the coldstore. There is also experimental support for garbage collection, whereby nunreachable objects are simply discarded.

To enable the splitstore, add the following to config.toml:

```
[Chainstore]
  EnableSplitstore = true
```

## Highlights

Other highlights include:

- Improved deal data handling - now multiple deals can be adding to sectors in parallel
- Rewriten sector pledging - it now actually cares about max sealing sector limits
- Better handling for sectors stuck in the RecoverDealIDs state
- lotus-miner sectors extend command
- Optional configurable storage path size limit
- Config to disable owner/worker fallback from control addresses (useful when owner is a key on a hardware wallet)
- A write log for node metadata, which can be restored as a backup when the metadata leveldb becomes corrupted (e.g. when you run out of disk space / system crashes in some bad way)

## Changes

- avoid use mp.cfg directly to avoid race (https://github.com/filecoin-project/lotus/pull/5350)
- Show replacing message CID is state search-msg cli (https://github.com/filecoin-project/lotus/pull/5656)
- Fix riceing by importing the main package (https://github.com/filecoin-project/lotus/pull/5675)
- Remove sectors with all deals expired in RecoverDealIDs (https://github.com/filecoin-project/lotus/pull/5658)
- storagefsm: Rewrite input handling (https://github.com/filecoin-project/lotus/pull/5375)
- reintroduce Refactor send command for better testability (https://github.com/filecoin-project/lotus/pull/5668)
- Improve error message with importing a chain (https://github.com/filecoin-project/lotus/pull/5669)
- storagefsm: Cleanup CC sector creation (https://github.com/filecoin-project/lotus/pull/5612)
- chain list --gas-stats display capacity (https://github.com/filecoin-project/lotus/pull/5676)
- Correct some logs (https://github.com/filecoin-project/lotus/pull/5694)
- refactor blockstores (https://github.com/filecoin-project/lotus/pull/5484)
- Add idle to sync stage's String() (https://github.com/filecoin-project/lotus/pull/5702)
- packer provisioner (https://github.com/filecoin-project/lotus/pull/5604)
- add DeleteMany to Blockstore interface (https://github.com/filecoin-project/lotus/pull/5703)
- segregate chain and state blockstores (https://github.com/filecoin-project/lotus/pull/5695)
- fix(multisig): The format of the amount is not correct in msigLockApp (https://github.com/filecoin-project/lotus/pull/5718)
- Update butterfly network (https://github.com/filecoin-project/lotus/pull/5627)
- Collect worker task metrics (https://github.com/filecoin-project/lotus/pull/5648)
- Correctly format disputer log (https://github.com/filecoin-project/lotus/pull/5716)
- Log block CID in the large delay warning (https://github.com/filecoin-project/lotus/pull/5704)
- Move api client builders to a cliutil package (https://github.com/filecoin-project/lotus/pull/5728)
- Implement net peers --extended (https://github.com/filecoin-project/lotus/pull/5734)
- Command to extend sector expiration (https://github.com/filecoin-project/lotus/pull/5666)
- garbage collect hotstore after compaction (https://github.com/filecoin-project/lotus/pull/5744)
- tune badger gc to repeatedly gc the value log until there is no rewrite (https://github.com/filecoin-project/lotus/pull/5745)
- Add configuration option for pubsub IPColocationWhitelist subnets (https://github.com/filecoin-project/lotus/pull/5735)
- hot/cold blockstore segregation (aka. splitstore) (https://github.com/filecoin-project/lotus/pull/4992)
- Customize verifreg root key and remainder account when making genesis (https://github.com/filecoin-project/lotus/pull/5730)
- chore: update go-graphsync to 0.6.0 (https://github.com/filecoin-project/lotus/pull/5746)
- Add connmgr metadata to NetPeerInfo (https://github.com/filecoin-project/lotus/pull/5749)
- test: attempt to make the splitstore test deterministic (https://github.com/filecoin-project/lotus/pull/5750)
- Feat/api no dep build (https://github.com/filecoin-project/lotus/pull/5729)
- Fix bootstrapper profile setting (https://github.com/filecoin-project/lotus/pull/5756)
- Check liveness of sectors when processing termination batches (https://github.com/filecoin-project/lotus/pull/5759)
- Configurable storage path storage limit (https://github.com/filecoin-project/lotus/pull/5624)
- miner: Config to disable owner/worker address fallback (https://github.com/filecoin-project/lotus/pull/5620)
- Fix TestUnpadReader on Go 1.16 (https://github.com/filecoin-project/lotus/pull/5761)
- Metadata datastore log (https://github.com/filecoin-project/lotus/pull/5755)
- Remove the SR2 stats, leave just the network totals (https://github.com/filecoin-project/lotus/pull/5757)
- fix: wait a bit before starting to compute window post proofs (https://github.com/filecoin-project/lotus/pull/5764)
- fix: retry proof when randomness changes (https://github.com/filecoin-project/lotus/pull/5768)


# 1.5.0 / 2021-02-23

This is a mandatory release of Lotus that introduces the fifth upgrade to the Filecoin network. The network upgrade occurs at height 550321, before which time all nodes must have updated to this release (or later). At this height, [v3 specs-actors](https://github.com/filecoin-project/specs-actors/releases/tag/v3.0.0) will take effect, which in turn implements the following two FIPs:

- [FIP-0007 h/amt-v3](https://github.com/filecoin-project/FIPs/blob/master/FIPS/fip-0007.md) which improves the performance of the Filecoin HAMT and AMT.
- [FIP-0010 off-chain Window PoSt Verification](https://github.com/filecoin-project/FIPs/blob/master/FIPS/fip-0010.md) which reduces the gas consumption of `SubmitWindowedPoSt` messages significantly by optimistically accepting Window PoSt proofs without verification, and allowing them to be disputed later by off-chain verifiers.

Note that the integration of v3 actors was already completed in 1.4.2, this upgrade simply sets the epoch for the upgrade to occur.

## Disputer

FIP-0010 introduces the ability to dispute bad Window PoSts. Node operators are encouraged to run the new Lotus disputer alongside their Lotus daemons. For more information, see the announcement [here](https://github.com/filecoin-project/lotus/discussions/5617#discussioncomment-387333).

## Changes

- [#5341](https://github.com/filecoin-project/lotus/pull/5341)  Add a  `LOTUS_DISABLE_V3_ACTOR_MIGRATION` envvar
    - Setting this envvar to 1 disables the v3 actor migration, should only be used in the event of a failed migration

# 1.4.2 / 2021-02-17

This is a large, and highly recommended, optional release with new features and improvements for lotus miner and deal-making UX. The release also integrates [v3 specs-actors](https://github.com/filecoin-project/specs-actors/releases/tag/v3.0.0), which implements two FIPs:

- [FIP-0007 h/amt-v3](https://github.com/filecoin-project/FIPs/blob/master/FIPS/fip-0007.md) which improves the performance of the Filecoin HAMT and AMT.
- [FIP-0010 off-chain Window PoSt Verification](https://github.com/filecoin-project/FIPs/blob/master/FIPS/fip-0010.md) which reduces the gas consumption of `SubmitWindowedPoSt` messages significantly by optimistically accepting Window PoSt proofs without verification, and allowing them to be disputed later by off-chain verifiers.
 
Note that this release does NOT set an upgrade epoch for v3 actors to take effect. That will be done in the upcoming 1.5.0 release.
 
 ## New Features
 
 - [#5341](https://github.com/filecoin-project/lotus/pull/5341)  Added sector termination API and CLI 
     - Run `lotus-miner sectors terminate`
- [#5342](https://github.com/filecoin-project/lotus/pull/5342) Added CLI for using a multisig wallet as miner's owner address 
  - See how to set it up [here](https://github.com/filecoin-project/lotus/pull/5342#issue-554009129)
- [#5363](https://github.com/filecoin-project/lotus/pull/5363), [#5418](https://github.com/filecoin-project/lotus/pull/), [#5476](https://github.com/filecoin-project/lotus/pull/5476), [#5459](https://github.com/filecoin-project/lotus/pull/5459) Integrated [spec-actor v3](https://github.com/filecoin-pro5418ject/specs-actors/releases/tag/v3.0.0)
  - [#5472](https://github.com/filecoin-project/lotus/pull/5472) Generate actor v3 methods for pond
- [#5379](https://github.com/filecoin-project/lotus/pull/5379) Added WindowPoSt disputer
  - This is to support [FIP-0010 off-chian Window PoSt verification](https://github.com/filecoin-project/FIPs/blob/master/FIPS/fip-0010.md)
  - See how to run a disputer [here](https://github.com/filecoin-project/lotus/pull/5379#issuecomment-776482445)
- [#5309](https://github.com/filecoin-project/lotus/pull/5309) Batch multiple deals in one `PublishStorageMessages`
  - [#5411](https://github.com/filecoin-project/lotus/pull/5411) Handle batch `PublishStorageDeals` message in sealing recovery
  - [#5505](https://github.com/filecoin-project/lotus/pull/5505) Exclude expired deals from batching in `PublishStorageDeals` messages
  - Added `PublishMsgPeriod` and `MaxDealsPerPublishMsg` to miner `Dealmaking` [configuration](https://docs.filecoin.io/mine/lotus/miner-configuration/#dealmaking-section). See how they work [here](https://docs.filecoin.io/mine/lotus/miner-configuration/#publishing-several-deals-in-one-message).
  - [#5538](https://github.com/filecoin-project/lotus/pull/5538), [#5549](https://github.com/filecoin-project/lotus/pull/5549) Added a command to list pending deals and force publish messages. 
    - Run `lotus-miner market pending-publish`
  - [#5428](https://github.com/filecoin-project/lotus/pull/5428) Moved waiting for `PublishStorageDeals` messages' receipt from markets to lotus
- [#5510](https://github.com/filecoin-project/lotus/pull/5510) Added `nerpanet` build option
  - To build `nerpanet`, run `make nerpanet`
- [#5433](https://github.com/filecoin-project/lotus/pull/5433) Added `AlwaysKeepUnsealedCopy` option to the miner configuration
- [#5520](https://github.com/filecoin-project/lotus/pull/5520) Added `MsigGetPending` to get pending transactions for multisig wallets
- [#5219](https://github.com/filecoin-project/lotus/pull/5219) Added interactive mode for lotus-wallet
- [5529](https://github.com/filecoin-project/lotus/pull/5529) Added support for minder nodes in `lotus-shed rpc` util

 ## Bug Fixes
 
 - [#5210](https://github.com/filecoin-project/lotus/pull/5210) Miner should not dial client on restart
 - [#5403](https://github.com/filecoin-project/lotus/pull/5403) When estimating GasLimit only apply prior messages up to the nonce
 - [#5410](https://github.com/filecoin-project/lotus/pull/510) Fix the calibnet build option
 - [#5492](https://github.com/filecoin-project/lotus/pull/5492) Fixed `has` for ipfsbstore for non-existing blocks
 - [#5361](https://github.com/filecoin-project/lotus/pull/5361) Fixed retrieval hangs when using `IpfsOnlineMode=true`
 - [#5493](https://github.com/filecoin-project/lotus/pull/5493) Fixed retrieval failure when price-per-byte is zero
 - [#5506](https://github.com/filecoin-project/lotus/pull/5506) Fixed contexts in the storage adpater
 - [#5515](https://github.com/filecoin-project/lotus/pull/5515) Properly wire up `StateReadState` on gateway API
 - [#5582](https://github.com/filecoin-project/lotus/pull/5582) Fixed error logging format strings
 - [#5614](https://github.com/filecoin-project/lotus/pull/5614) Fixed websocket reconnecting handling


 ## Improvements
 
 - [#5389](https://github.com/filecoin-project/lotus/pull/5389) Show verified indicator for `./lotus-miner storage-deals list`  
- [#5229](https://github.com/filecoin-project/lotus/pull/5220) Show power for verified deals in `./lotus-miner setocr list`
- [#5407](https://github.com/filecoin-project/lotus/pull/5407) Added explicit check of the miner address protocol
 - [#5399](https://github.com/filecoin-project/lotus/pull/5399) watchdog: increase heapprof capture threshold to 90%
 - [#5398](https://github.com/filecoin-project/lotus/pull/5398) storageadapter: Look at precommits on-chain since deal publish msg
 - [#5470](https://github.com/filecoin-project/lotus/pull/5470) Added `--no-timing` option for `./lotus state compute-state --html`
- [#5417](https://github.com/filecoin-project/lotus/pull/5417) Storage Manager: Always unseal full sectors
- [#5393](https://github.com/filecoin-project/lotus/pull/5393) Switched to [filecoin-ffi bls api ](https://github.com/filecoin-project/filecoin-ffi/pull/159)for bls signatures
- [#5380](https://github.com/filecoin-project/lotus/pull/5210) Refactor deals API tests 
- [#5397](https://github.com/filecoin-project/lotus/pull/5397) Fixed a flake in the sync manager edge case test 
- [#5406](https://github.com/filecoin-project/lotus/pull/5406) Added a test to ensure a correct window post cannot be disputed
- [#5294](https://github.com/filecoin-project/lotus/pull/5394) Added jobs to build Lotus docker image and push it to AWS ECR
- [#5387](https://github.com/filecoin-project/lotus/pull/5387) Added network info(mainnet|calibnet) in version
- [#5497](https://github.com/filecoin-project/lotus/pull/5497) Export metric for lotus-gateaway
- [#4950](https://github.com/filecoin-project/lotus/pull/4950) Removed bench policy
- [#5047](https://github.com/filecoin-project/lotus/pull/5047) Improved the UX for `./lotus-shed bitfield enc`
- [#5282](https://github.com/filecoin-project/lotus/pull/5282) Snake a context through the chian blockstore creation
- [#5350](https://github.com/filecoin-project/lotus/pull/5350) Avoid using `mp.cfg` directrly to prevent race condition
- [#5449](https://github.com/filecoin-project/lotus/pull/5449) Documented the block-header better 
- [#5404](https://github.com/filecoin-project/lotus/pull/5404) Added retrying proofs if an incorrect one is generated
- [#4545](https://github.com/filecoin-project/lotus/pull/4545) Made state tipset usage consistent in the API
- [#5540](https://github.com/filecoin-project/lotus/pull/5540) Removed unnecessary database reads in validation check
- [#5554](https://github.com/filecoin-project/lotus/pull/5554) Fixed `build lotus-soup` CI job
- [#5552](https://github.com/filecoin-project/lotus/pull/5552) Updated CircleCI to halt gracefully
- [#5555](https://github.com/filecoin-project/lotus/pull/5555) Cleanup and add docstrings of node builder
- [#5564](https://github.com/filecoin-project/lotus/pull/5564) Stopped depending on gocheck with gomod
- [#5574](https://github.com/filecoin-project/lotus/pull/5574) Updated CLI UI
- [#5570](https://github.com/filecoin-project/lotus/pull/5570) Added code CID to `StateReadState` return object
- [#5565](https://github.com/filecoin-project/lotus/pull/5565) Added storageadapter.PublishMsgConfig to miner in testkit for lotus-soup testplan
- [#5571](https://github.com/filecoin-project/lotus/pull/5571) Added `lotus-seed gensis car` to generate lotus block for devnets
- [#5613](https://github.com/filecoin-project/lotus/pull/5613) Check format in client commP util
- [#5507](https://github.com/filecoin-project/lotus/pull/5507) Refactored coalescing logic into its own function and take both cancellation sets into account
- [#5592](https://github.com/filecoin-project/lotus/pull/5592) Verify FFI version before building

## Dependency Updates
 - [#5296](https://github.com/filecoin-project/lotus/pull/5396) Upgraded to [raulk/go-watchdog@v1.0.1](https://github.com/raulk/go-watchdog/releases/tag/v1.0.1)
 - [#5450](https://github.com/filecoin-project/lotus/pull/5450) Dependency updates
 - [#5425](https://github.com/filecoin-project/lotus/pull/5425) Fixed stale imports in testplans/lotus-soup
 - [#5535](https://github.com/filecoin-project/lotus/pull/5535) Updated to [go-fil-markets@v1.1.7](https://github.com/filecoin-project/go-fil-markets/releases/tag/v1.1.7)
 - [#5616](https://github.com/filecoin-project/lotus/pull/5600) Updated to [filecoin-ffi@b6e0b35fb49ed0fe](https://github.com/filecoin-project/filecoin-ffi/releases/tag/b6e0b35fb49ed0fe)
 - [#5599](https://github.com/filecoin-project/lotus/pull/5599) Updated to [go-bitfield@v0.2.4](https://github.com/filecoin-project/go-bitfield/releases/tag/v0.2.4)
 - [#5614](https://github.com/filecoin-project/lotus/pull/5614), , [#5621](https://github.com/filecoin-project/lotus/pull/5621) Updated to [go-jsonrpc@v0.1.3](https://github.com/filecoin-project/go-jsonrpc/releases/tag/v0.1.3)
 - [#5459](https://github.com/filecoin-project/lotus/pull/5459) Updated to [spec-actors@v3.0.1](https://github.com/filecoin-project/specs-actors/releases/tag/v3.0.1)


## Network Version v10 Upgrade
- [#5473](https://github.com/filecoin-project/lotus/pull/5473) Merged staging branch for v1.5.0
- [#5603](https://github.com/filecoin-project/lotus/pull/5603) Set nerpanet's upgrade epochs up to v3 actors
- [#5471](https://github.com/filecoin-project/lotus/pull/5471), [#5456](https://github.com/filecoin-project/lotus/pull/5456) Set calibration net actor v3 migration epochs for testing
- [#5434](https://github.com/filecoin-project/lotus/pull/5434) Implemented pre-migration framework
- [#5476](https://github.com/filecoin-project/lotus/pull/5477) Tune migration 

# 1.4.1 / 2021-01-20

This is an optional Lotus release that introduces various improvements to the sealing, mining, and deal-making processes. In particular, [#5341](https://github.com/filecoin-project/lotus/pull/5341) introduces the ability for Lotus miners to terminate sectors.

## Changes

#### Core Lotus

- fix(sync): enforce ForkLengthThreshold for synced chain (https://github.com/filecoin-project/lotus/pull/5182)
- introduce memory watchdog; LOTUS_MAX_HEAP (https://github.com/filecoin-project/lotus/pull/5101)
- Skip bootstrapping if no peers specified (https://github.com/filecoin-project/lotus/pull/5301)
- Chainxchg write response timeout (https://github.com/filecoin-project/lotus/pull/5254)
- update NewestNetworkVersion (https://github.com/filecoin-project/lotus/pull/5277)
- fix(sync): remove checks bypass when we submit the block (https://github.com/filecoin-project/lotus/pull/4192)
- chore: export vm.ShouldBurn (https://github.com/filecoin-project/lotus/pull/5355)
- fix(sync): enforce fork len when changing head (https://github.com/filecoin-project/lotus/pull/5244)
- Use 55th percentile instead of median for gas-price (https://github.com/filecoin-project/lotus/pull/5369)
- update go-libp2p-pubsub to v0.4.1 (https://github.com/filecoin-project/lotus/pull/5329)

#### Sealing

- Sector termination support (https://github.com/filecoin-project/lotus/pull/5341)
- update weight canSeal and canStore when attach (https://github.com/filecoin-project/lotus/pull/5242/files)
- sector-storage/mock: improve mocked readpiece (https://github.com/filecoin-project/lotus/pull/5208)
- Fix deadlock in runWorker in sched_worker.go (https://github.com/filecoin-project/lotus/pull/5251)
- Skip checking terminated sectors provable (https://github.com/filecoin-project/lotus/pull/5217)
- storagefsm: Fix unsealedInfoMap.lk init race (https://github.com/filecoin-project/lotus/pull/5319)
- Multicore AddPiece CommP (https://github.com/filecoin-project/lotus/pull/5320)
- storagefsm: Send correct event on ErrExpiredTicket in CommitFailed (https://github.com/filecoin-project/lotus/pull/5366)
- expose StateSearchMessage on gateway (https://github.com/filecoin-project/lotus/pull/5382)
- fix FileSize to return correct disk usage recursively (https://github.com/filecoin-project/lotus/pull/5384)

#### Dealmaking

- Better error message when withdrawing funds (https://github.com/filecoin-project/lotus/pull/5293)
- add verbose for list transfers (https://github.com/filecoin-project/lotus/pull/5259)
- cli - rename `client info` to `client balances` (https://github.com/filecoin-project/lotus/pull/5304)
- Better CLI for wallet market withdraw and client info (https://github.com/filecoin-project/lotus/pull/5303)

#### UX

- correct flag usages for replace cmd (https://github.com/filecoin-project/lotus/pull/5255)
- lotus state call will panic (https://github.com/filecoin-project/lotus/pull/5275)
- fix get sector bug (https://github.com/filecoin-project/lotus/pull/4976)
- feat: lotus wallet market add (adds funds to storage market actor) (https://github.com/filecoin-project/lotus/pull/5300)
- Fix client flag parsing in client balances cli (https://github.com/filecoin-project/lotus/pull/5312)
- delete slash-consensus miner (https://github.com/filecoin-project/lotus/pull/4577)
- add fund sufficient check in send (https://github.com/filecoin-project/lotus/pull/5252)
- enable parse and shorten negative FIL values (https://github.com/filecoin-project/lotus/pull/5315)
- add limit and rate for chain noise (https://github.com/filecoin-project/lotus/pull/5223)
- add bench env print (https://github.com/filecoin-project/lotus/pull/5222)
- Implement full-node restore option (https://github.com/filecoin-project/lotus/pull/5362)
- add color for token amount (https://github.com/filecoin-project/lotus/pull/5352)
- correct log in maybeUseAddress (https://github.com/filecoin-project/lotus/pull/5359)
- add slash-consensus from flag (https://github.com/filecoin-project/lotus/pull/5378)

#### Testing

- tvx extract: more tipset extraction goodness (https://github.com/filecoin-project/lotus/pull/5258)
- Fix race in blockstore test suite (https://github.com/filecoin-project/lotus/pull/5297)


#### Build & Networks

- Remove LOTUS_DISABLE_V2_ACTOR_MIGRATION envvar (https://github.com/filecoin-project/lotus/pull/5289)
- Create a calibnet build option (https://github.com/filecoin-project/lotus/pull/5288)
- Calibnet: Set Orange epoch (https://github.com/filecoin-project/lotus/pull/5325)

#### Management

- Update SECURITY.md (https://github.com/filecoin-project/lotus/pull/5246)
- README: Contribute section (https://github.com/filecoin-project/lotus/pull/5330)
- README: refine Contribute section (https://github.com/filecoin-project/lotus/pull/5331)
- Add misc tooling to codecov ignore list (https://github.com/filecoin-project/lotus/pull/5347)

# 1.4.0 / 2020-12-19

This is a MANDATORY hotfix release of Lotus that resolves a chain halt at height 336,459 caused by nondeterminism in specs-actors. The fix is to update actors to 2.3.3 in order to incorporate this fix https://github.com/filecoin-project/specs-actors/pull/1334.

# 1.3.0 / 2020-12-16

This is a mandatory release of Lotus that introduces the third post-liftoff upgrade to the Filecoin network. The network upgrade occurs at height 343200, before which time all nodes must have updated to this release (or later). The change that breaks consensus is an implementation of FIP-0009(https://github.com/filecoin-project/FIPs/blob/master/FIPS/fip-0009.md).

## Changes

- Disable gas burning for window post messages (https://github.com/filecoin-project/lotus/pull/5200)
- fix lock propose (https://github.com/filecoin-project/lotus/pull/5197)

# 1.2.3 / 2020-12-15

This is an optional Lotus release that introduces many performance improvements, bugfixes, and UX improvements.

## Changes

- When waiting for deal commit messages, ignore unsuccessful messages (https://github.com/filecoin-project/lotus/pull/5189)
- Bigger copy buffer size for stores (https://github.com/filecoin-project/lotus/pull/5177)
- Print MinPieceSize when querying ask (https://github.com/filecoin-project/lotus/pull/5178)
- Optimize miner info & sectors list loading (https://github.com/filecoin-project/lotus/pull/5176)
- Allow miners to filter (un)verified deals (https://github.com/filecoin-project/lotus/pull/5094)
- Fix curSealing out of MaxSealingSectors limit (https://github.com/filecoin-project/lotus/pull/5166)
- Add mpool pending from / to filter (https://github.com/filecoin-project/lotus/pull/5169)
- Add metrics for delayed blocks (https://github.com/filecoin-project/lotus/pull/5171)
- Fix PushUntrusted publishing -- the message is local (https://github.com/filecoin-project/lotus/pull/5173)
- Avoid potential hang in events API when starting event listener (https://github.com/filecoin-project/lotus/pull/5159)
- Show data transfer ID in list-deals (https://github.com/filecoin-project/lotus/pull/5150)
- Fix events API mutex locking (https://github.com/filecoin-project/lotus/pull/5160)
- Message pool refactors (https://github.com/filecoin-project/lotus/pull/5162)
- Fix lotus-shed cid output (https://github.com/filecoin-project/lotus/pull/5072)
- Use FundManager to withdraw funds, add MarketWithdraw API (https://github.com/filecoin-project/lotus/pull/5112)
- Add keygen outfile (https://github.com/filecoin-project/lotus/pull/5118)
- Update sr2 stat aggregation (https://github.com/filecoin-project/lotus/pull/5114)
- Fix miner control address lookup (https://github.com/filecoin-project/lotus/pull/5119)
- Fix send with declared nonce 0 (https://github.com/filecoin-project/lotus/pull/5111)
- Introduce memory watchdog; LOTUS_MAX_HEAP (https://github.com/filecoin-project/lotus/pull/5101)
- Miner control address config for (pre)commits (https://github.com/filecoin-project/lotus/pull/5103)
- Delete repeated call func (https://github.com/filecoin-project/lotus/pull/5099)
- lotus-shed ledger show command (https://github.com/filecoin-project/lotus/pull/5098)
- Log a message when there aren't enough peers for sync (https://github.com/filecoin-project/lotus/pull/5105)
- Miner code cleanup (https://github.com/filecoin-project/lotus/pull/5107)

# 1.2.2 / 2020-12-03

This is an optional Lotus release that introduces various improvements to the mining logic and deal-making workflow, as well as several new UX features.

## Changes

- Set lower feecap on PoSt messages with low balance (https://github.com/filecoin-project/lotus/pull/4217)
- Add options to set BlockProfileRate and MutexProfileFraction (https://github.com/filecoin-project/lotus/pull/4140)
- Shed/post find (https://github.com/filecoin-project/lotus/pull/4355)
- tvx extract: make it work with secp messages.(https://github.com/filecoin-project/lotus/pull/4583)
- update go from 1.14 to 1.15 (https://github.com/filecoin-project/lotus/pull/4909)
- print multiple blocks from miner cid (https://github.com/filecoin-project/lotus/pull/4767)
- Connection Gater support (https://github.com/filecoin-project/lotus/pull/4849)
- just return storedask.NewStoredAsk to reduce unuseful code (https://github.com/filecoin-project/lotus/pull/4902)
- add go main version (https://github.com/filecoin-project/lotus/pull/4910)
- Use version0 when pre-sealing (https://github.com/filecoin-project/lotus/pull/4911)
- optimize code UpgradeTapeHeight and go fmt (https://github.com/filecoin-project/lotus/pull/4913)
- CLI to get network version (https://github.com/filecoin-project/lotus/pull/4914)
- Improve error for ActorsVersionPredicate (https://github.com/filecoin-project/lotus/pull/4915)
- upgrade to go-fil-markets 1.0.5 (https://github.com/filecoin-project/lotus/pull/4916)
- bug:replace with func recordFailure (https://github.com/filecoin-project/lotus/pull/4919)
- Remove unused key (https://github.com/filecoin-project/lotus/pull/4924)
- change typeV7 make len (https://github.com/filecoin-project/lotus/pull/4943)
- emit events for peer disconnections and act upon them in the blocksync tracker (https://github.com/filecoin-project/lotus/pull/4754)
- Fix lotus bench error (https://github.com/filecoin-project/lotus/pull/4305)
- Reduce badger ValueTreshold to 128 (https://github.com/filecoin-project/lotus/pull/4629)
- Downgrade duplicate nonce logs to debug (https://github.com/filecoin-project/lotus/pull/4933)
- readme update golang version from 1.14.7 to 1.15.5 (https://github.com/filecoin-project/lotus/pull/4974)
- add data transfer logging (https://github.com/filecoin-project/lotus/pull/4975)
- Remove all temp file generation for deals (https://github.com/filecoin-project/lotus/pull/4929)
- fix get sector bug (https://github.com/filecoin-project/lotus/pull/4976)
- fix nil pointer in StateSectorPreCommitInfo (https://github.com/filecoin-project/lotus/pull/4082)
- Add logging on data-transfer to miner (https://github.com/filecoin-project/lotus/pull/4980)
- bugfix: fixup devnet script (https://github.com/filecoin-project/lotus/pull/4956)
- modify for unsafe (https://github.com/filecoin-project/lotus/pull/4024)
- move testground/lotus-soup testplan from oni to lotus (https://github.com/filecoin-project/lotus/pull/4727)
- Setup remainder msig signers when parsing genesis template (https://github.com/filecoin-project/lotus/pull/4904)
- Update JSON RPC server to enforce a maximum request size (https://github.com/filecoin-project/lotus/pull/4923)
- New SR-specific lotus-shed cmd (https://github.com/filecoin-project/lotus/pull/4971)
- update index to sectorNumber (https://github.com/filecoin-project/lotus/pull/4987)
- storagefsm: Fix expired ticket retry loop (https://github.com/filecoin-project/lotus/pull/4876)
- add .sec scale to measurements; humanize for metric tags (https://github.com/filecoin-project/lotus/pull/4989)
- Support seal proof type switching (https://github.com/filecoin-project/lotus/pull/4873)
- fix log format (https://github.com/filecoin-project/lotus/pull/4984)
- Format workerID as string (https://github.com/filecoin-project/lotus/pull/4973)
- miner: Winning PoSt Warmup (https://github.com/filecoin-project/lotus/pull/4824)
- Default StartDealParams's fast retrieval field to true over JSON (https://github.com/filecoin-project/lotus/pull/4998)
- Fix actor not found in chain inspect-usage (https://github.com/filecoin-project/lotus/pull/5010)
- storagefsm: Improve new deal sector logic (https://github.com/filecoin-project/lotus/pull/5007)
- Configure simultaneous requests (https://github.com/filecoin-project/lotus/pull/4996)
- miner: log winningPoSt duration separately (https://github.com/filecoin-project/lotus/pull/5005)
- fix wallet dead lock (https://github.com/filecoin-project/lotus/pull/5002)
- Update go-jsonrpc to v0.1.2 (https://github.com/filecoin-project/lotus/pull/5015)
- markets - separate watching for pre-commit from prove-commit (https://github.com/filecoin-project/lotus/pull/4945)
- storagefsm: Add missing planners (https://github.com/filecoin-project/lotus/pull/5016)
- fix wallet delete address where address is default (https://github.com/filecoin-project/lotus/pull/5019)
- worker: More robust remote checks (https://github.com/filecoin-project/lotus/pull/5008)
- Add new booststrappers (https://github.com/filecoin-project/lotus/pull/4007)
- add a tooling to make filecoin accounting a little easier (https://github.com/filecoin-project/lotus/pull/5025)
- fix: start a new line in print miner-info to avoid ambiguous display (https://github.com/filecoin-project/lotus/pull/5029)
- Print gas limit sum in mpool stat (https://github.com/filecoin-project/lotus/pull/5035)
- Fix chainstore tipset leak (https://github.com/filecoin-project/lotus/pull/5037)
- shed rpc: Allow calling with args (https://github.com/filecoin-project/lotus/pull/5036)
- Make --gas-limit optional in mpool replace cli (https://github.com/filecoin-project/lotus/pull/5059)
- client list-asks --by-ping (https://github.com/filecoin-project/lotus/pull/5060)
- Ledger signature verification (https://github.com/filecoin-project/lotus/pull/5068)
- Fix helptext for verified-deal default in client deal (https://github.com/filecoin-project/lotus/pull/5074)
- worker: Support setting task types at runtime (https://github.com/filecoin-project/lotus/pull/5023)
- Enable Callers tracing when GasTracing is enabled (https://github.com/filecoin-project/lotus/pull/5080)
- Cancel transfer cancels storage deal (https://github.com/filecoin-project/lotus/pull/5032)
- Sector check command (https://github.com/filecoin-project/lotus/pull/5041)
- add commp-to-cid base64 decode (https://github.com/filecoin-project/lotus/pull/5079)
- miner info cli improvements (https://github.com/filecoin-project/lotus/pull/5083)
- miner: Add slow mode to proving check (https://github.com/filecoin-project/lotus/pull/5086)
- Error out deals that are not activated by proposed deal start epoch (https://github.com/filecoin-project/lotus/pull/5061)

# 1.2.1 / 2020-11-20
          
This is a very small release of Lotus that fixes an issue users are experiencing when importing snapshots. There is no need to upgrade unless you experience an issue with creating a new datastore directory in the Lotus repo.
          
## Changes

- fix blockstore directory not created automatically (https://github.com/filecoin-project/lotus/pull/4922)
- WindowPoStScheduler.checkSectors() delete useless judgment (https://github.com/filecoin-project/lotus/pull/4918)


# 1.2.0 / 2020-11-18

This is a mandatory release of Lotus that introduces the second post-liftoff upgrade to the Filecoin network. The network upgrade occurs at height 265200, before which time all nodes must have updated to this release (or later). This release also bumps the required version of Go to 1.15.

The changes that break consensus are:

- Upgrading to sepcs-actors 2.3.2 (https://github.com/filecoin-project/specs-actors/releases/tag/v2.3.2)
- Introducing proofs v5.4.0 (https://github.com/filecoin-project/rust-fil-proofs/releases/tag/storage-proofs-v5.4.0), and switching between the proof types (https://github.com/filecoin-project/lotus/pull/4873)
- Don't use terminated sectors for winning PoSt (https://github.com/filecoin-project/lotus/pull/4770)
- Various small VM-level edge-case handling (https://github.com/filecoin-project/lotus/pull/4783)
- Correction of the VM circulating supply calculation (https://github.com/filecoin-project/lotus/pull/4862)
- Retuning gas costs (https://github.com/filecoin-project/lotus/pull/4830)
- Avoid sending messages to the zero BLS address (https://github.com/filecoin-project/lotus/pull/4888)
                                     
## Other Changes

- delayed pubsub subscribe for messages topic (https://github.com/filecoin-project/lotus/pull/3646)
- add chain base64 decode params (https://github.com/filecoin-project/lotus/pull/4748)
- chore(dep): update bitswap to fix an initialization race that could panic (https://github.com/filecoin-project/lotus/pull/4855)
- Chore/blockstore nits (https://github.com/filecoin-project/lotus/pull/4813)
- Print Consensus Faults in miner info (https://github.com/filecoin-project/lotus/pull/4853)
- Truncate genesis file before generating (https://github.com/filecoin-project/lotus/pull/4851)
- miner: Winning PoSt Warmup (https://github.com/filecoin-project/lotus/pull/4824)
- Fix init actor address map diffing (https://github.com/filecoin-project/lotus/pull/4875)
- Bump API versions to 1.0.0 (https://github.com/filecoin-project/lotus/pull/4884)
- Fix cid recording issue (https://github.com/filecoin-project/lotus/pull/4874)
- Speed up worker key retrieval (https://github.com/filecoin-project/lotus/pull/4885)
- Add error codes to worker return (https://github.com/filecoin-project/lotus/pull/4890)
- Update go to 1.15.5 (https://github.com/filecoin-project/lotus/pull/4896)
- Fix MaxSealingSectrosForDeals getting reset to 0 (https://github.com/filecoin-project/lotus/pull/4879)
- add sanity check for maximum block size (https://github.com/filecoin-project/lotus/pull/3171)
- Check (pre)commit receipt before other checks in failed states (https://github.com/filecoin-project/lotus/pull/4712)
- fix badger double open on daemon --import-snapshot; chainstore lifecycle (https://github.com/filecoin-project/lotus/pull/4872)
- Update to ipfs-blockstore 1.0.3 (https://github.com/filecoin-project/lotus/pull/4897)
- break loop when found warm up sector (https://github.com/filecoin-project/lotus/pull/4869)
- Tweak handling of bad beneficaries in DeleteActor (https://github.com/filecoin-project/lotus/pull/4903)
- cap maximum number of messages per block in selection (https://github.com/filecoin-project/lotus/pull/4905)
- Set Calico epoch (https://github.com/filecoin-project/lotus/pull/4889)

# 1.1.3 / 2020-11-13

This is an optional release of Lotus that upgrades Lotus dependencies, and includes many performance enhancements, bugfixes, and UX improvements.

## Highlights

- Refactored much of the miner code (https://github.com/filecoin-project/lotus/pull/3618), improving its recovery from restarts and overall sector success rate
- Updated [proofs](https://github.com/filecoin-project/rust-fil-proofs) to v5.3.0, which brings significant performance improvements
- Updated [markets](https://github.com/filecoin-project/go-fil-markets/releases/tag/v1.0.4) to v1.0.4, which reduces failures due to reorgs (https://github.com/filecoin-project/lotus/pull/4730) and uses the newly refactored fund manager (https://github.com/filecoin-project/lotus/pull/4736)

## Changes

#### Core Lotus

- polish: add Equals method to MinerInfo shim (https://github.com/filecoin-project/lotus/pull/4604)
- Fix messagepool accounting (https://github.com/filecoin-project/lotus/pull/4668)
- Prep for gas balancing (https://github.com/filecoin-project/lotus/pull/4651)
- Reduce badger ValueThreshold to 128 (https://github.com/filecoin-project/lotus/pull/4629)
- Config for default max gas fee (https://github.com/filecoin-project/lotus/pull/4652)
- bootstrap: don't return early when one drand resolution fails (https://github.com/filecoin-project/lotus/pull/4626)
- polish: add ClaimsChanged and DiffClaims method to power shim (https://github.com/filecoin-project/lotus/pull/4628)
- Simplify chain event Called API (https://github.com/filecoin-project/lotus/pull/4664)
- Cache deal states for most recent old/new tipset (https://github.com/filecoin-project/lotus/pull/4623)
- Add miner available balance and power info to state miner info (https://github.com/filecoin-project/lotus/pull/4618)
- Call GetHeaviestTipSet() only once when syncing (https://github.com/filecoin-project/lotus/pull/4696)
- modify runtime gasUsed printf (https://github.com/filecoin-project/lotus/pull/4704)
- Rename builtin actor generators (https://github.com/filecoin-project/lotus/pull/4697)
- Move gas multiplier as property of pricelist (https://github.com/filecoin-project/lotus/pull/4728)
- polish: add msig pendingtxn diffing and comp (https://github.com/filecoin-project/lotus/pull/4719)
- Optional chain Bitswap (https://github.com/filecoin-project/lotus/pull/4717)
- rewrite sync manager (https://github.com/filecoin-project/lotus/pull/4599)
- async connect to bootstrappers (https://github.com/filecoin-project/lotus/pull/4785)
- head change coalescer (https://github.com/filecoin-project/lotus/pull/4688)
- move to native badger blockstore; leverage zero-copy View() to deserialize in-place (https://github.com/filecoin-project/lotus/pull/4681)
- badger blockstore: minor improvements (https://github.com/filecoin-project/lotus/pull/4811)
- Do not fail wallet delete because of pre-existing trashed key (https://github.com/filecoin-project/lotus/pull/4589)
- Correctly delete the default wallet address (https://github.com/filecoin-project/lotus/pull/4705)
- Reduce badger ValueTreshold to 128 (https://github.com/filecoin-project/lotus/pull/4629)
- predicates: Fast StateGetActor wrapper (https://github.com/filecoin-project/lotus/pull/4835)

#### Mining

- worker key should change when set sender found key not equal with the value on chain (https://github.com/filecoin-project/lotus/pull/4595)
- extern/sector-storage: fix GPU usage overwrite bug (https://github.com/filecoin-project/lotus/pull/4627)
- sectorstorage: Fix manager restart edge-case (https://github.com/filecoin-project/lotus/pull/4645)
- storagefsm: Fix GetTicket loop when the sector is already precommitted (https://github.com/filecoin-project/lotus/pull/4643)
- Debug flag to force running sealing scheduler (https://github.com/filecoin-project/lotus/pull/4662)
- Fix worker reenabling, handle multiple restarts in worker (https://github.com/filecoin-project/lotus/pull/4666)
- keep retrying the proof until we run out of sectors to skip (https://github.com/filecoin-project/lotus/pull/4633)
- worker: Commands to pause/resume task processing (https://github.com/filecoin-project/lotus/pull/4615)
- struct name incorrect (https://github.com/filecoin-project/lotus/pull/4699)
- optimize code replace strings with constants (https://github.com/filecoin-project/lotus/pull/4769)
- optimize pledge sector (https://github.com/filecoin-project/lotus/pull/4765)
- Track sealing processes across lotus-miner restarts (https://github.com/filecoin-project/lotus/pull/3618)
- Fix scheduler lockups after storage is freed (https://github.com/filecoin-project/lotus/pull/4778)
- storage: Track worker hostnames with work (https://github.com/filecoin-project/lotus/pull/4779)
- Expand sched-diag; Command to abort sealing calls (https://github.com/filecoin-project/lotus/pull/4804)
- miner: Winning PoSt Warmup (https://github.com/filecoin-project/lotus/pull/4824)
- docsgen: Support miner/worker (https://github.com/filecoin-project/lotus/pull/4817)
- miner: Basic storage cleanup command (https://github.com/filecoin-project/lotus/pull/4834)

#### Markets and Data Transfer

- Flesh out data transfer features (https://github.com/filecoin-project/lotus/pull/4572)
- Fix memory leaks in data transfer (https://github.com/filecoin-project/lotus/pull/4619)
- Handle deal id changes in OnDealSectorCommitted (https://github.com/filecoin-project/lotus/pull/4730)
- Refactor FundManager (https://github.com/filecoin-project/lotus/pull/4736)
- refactor: integrate new FundManager (https://github.com/filecoin-project/lotus/pull/4787)
- Fix race in paych manager when req context is cancelled (https://github.com/filecoin-project/lotus/pull/4803)
- fix race in paych manager add funds (https://github.com/filecoin-project/lotus/pull/4597)
- Fix panic in FundManager (https://github.com/filecoin-project/lotus/pull/4808)
- Fix: dont crash on startup if funds migration fails (https://github.com/filecoin-project/lotus/pull/4827)

#### UX

- Make EarlyExpiration in sectors list less scary (https://github.com/filecoin-project/lotus/pull/4600)
- Add commands to change the worker key (https://github.com/filecoin-project/lotus/pull/4513)
- Expose ClientDealSize via CLI (https://github.com/filecoin-project/lotus/pull/4569)
- client deal: Cache CommD when creating multiple deals (https://github.com/filecoin-project/lotus/pull/4535)
- miner sectors list: flags for events/seal time (https://github.com/filecoin-project/lotus/pull/4649)
- make IPFS online mode configurable (https://github.com/filecoin-project/lotus/pull/4650)
- Add sync status to miner info command (https://github.com/filecoin-project/lotus/pull/4669)
- Add a StateDecodeParams method (https://github.com/filecoin-project/lotus/pull/4105)
- sched: Interactive RPC Shell (https://github.com/filecoin-project/lotus/pull/4692)
- Add api for getting status given a code (https://github.com/filecoin-project/lotus/pull/4210)
- Update lotus-stats with a richer cli (https://github.com/filecoin-project/lotus/pull/4718)
- Use TSK passed to GasEstimateGasLimit (https://github.com/filecoin-project/lotus/pull/4739)
- match data type for reward state api (https://github.com/filecoin-project/lotus/pull/4745)
- Add `termination-estimate` to get an estimation for how much a termination penalty will be (https://github.com/filecoin-project/lotus/pull/4617)
- Restrict `ParseFIL` input length (https://github.com/filecoin-project/lotus/pull/4780)
- cmd sectors commitIDs len debug (https://github.com/filecoin-project/lotus/pull/4786)
- Add client deal-stats CLI (https://github.com/filecoin-project/lotus/pull/4788)
- Modify printf format (https://github.com/filecoin-project/lotus/pull/4795)
- Updated msig inspect (https://github.com/filecoin-project/lotus/pull/4533)
- Delete the duplicate output (https://github.com/filecoin-project/lotus/pull/4819)
- miner: Storage list sectors command (https://github.com/filecoin-project/lotus/pull/4831)
- drop a few logs down to debug (https://github.com/filecoin-project/lotus/pull/4832)

#### Testing and Tooling

- refactor: share code between CLI tests (https://github.com/filecoin-project/lotus/pull/4598)
- Fix flaky TestCLIDealFlow (https://github.com/filecoin-project/lotus/pull/4608)
- Fix flaky testMiningReal (https://github.com/filecoin-project/lotus/pull/4609)
- Add election run-dummy command (https://github.com/filecoin-project/lotus/pull/4498)
- Fix .gitmodules (https://github.com/filecoin-project/lotus/pull/4713)
- fix metrics wiring.(https://github.com/filecoin-project/lotus/pull/4691)
- shed: Util for creating ID CIDs (https://github.com/filecoin-project/lotus/pull/4726)
- Run kumquat upgrade on devnets (https://github.com/filecoin-project/lotus/pull/4734)
- Make pond work again (https://github.com/filecoin-project/lotus/pull/4775)
- lotus-stats: fix influx flags (https://github.com/filecoin-project/lotus/pull/4810)
- 2k sync BootstrapPeerThreshold (https://github.com/filecoin-project/lotus/pull/4797)
- test for FundManager panic to ensure it is fixed (https://github.com/filecoin-project/lotus/pull/4825)
- Stop mining at the end of tests (https://github.com/filecoin-project/lotus/pull/4826)
- Make some logs quieter (https://github.com/filecoin-project/lotus/pull/4709)

#### Dependencies

- update filecoin-ffi in go mod (https://github.com/filecoin-project/lotus/pull/4584)
- Update FFI (https://github.com/filecoin-project/lotus/pull/4613)
- feat: integrate new optional blst backend and verification optimizations from proofs (https://github.com/filecoin-project/lotus/pull/4630)
- Use https for blst submodule (https://github.com/filecoin-project/lotus/pull/4710)
- Update go-bitfield (https://github.com/filecoin-project/lotus/pull/4756)
- Update Yamux (https://github.com/filecoin-project/lotus/pull/4758)
- Update to latest go-bitfield (https://github.com/filecoin-project/lotus/pull/4793)
- Update to latest go-address (https://github.com/filecoin-project/lotus/pull/4798)
- update libp2p for stream interface changes (https://github.com/filecoin-project/lotus/pull/4814)

# 1.1.2 / 2020-10-24

This is a patch release of Lotus that builds on the fixes involving worker keys that was introduced in v1.1.1. Miners and node operators should update to this release as soon as possible in order to ensure their blocks are propagated and validated.

## Changes 

- Handle worker key changes correctly in runtime (https://github.com/filecoin-project/lotus/pull/4579)

# 1.1.1 / 2020-10-24

This is a patch release of Lotus that addresses some issues caused by when miners change their worker keys. Miners and node operators should update to this release as soon as possible, especially any miner who has changed their worker key recently.

## Changes

- Miner finder for interactive client deal CLI (https://github.com/filecoin-project/lotus/pull/4504)
- Disable blockstore bloom filter (https://github.com/filecoin-project/lotus/pull/4512)
- Add api for getting status given a code (https://github.com/filecoin-project/lotus/pull/4210)
- add batch api for push messages (https://github.com/filecoin-project/lotus/pull/4236)
- add measure datastore wrapper around bench chain datastore (https://github.com/filecoin-project/lotus/pull/4302)
- Look at block base fee for PCR (https://github.com/filecoin-project/lotus/pull/4313)
- Add a shed util to determine % of power that has won a block (https://github.com/filecoin-project/lotus/pull/4318)
- Shed/borked cmd (https://github.com/filecoin-project/lotus/pull/4339)
- optimize mining code (https://github.com/filecoin-project/lotus/pull/4379)
- heaviestTipSet reurning nil is a ok (https://github.com/filecoin-project/lotus/pull/4523)
- Remove most v0 actor imports (https://github.com/filecoin-project/lotus/pull/4383)
- Small chain export optimization (https://github.com/filecoin-project/lotus/pull/4536)
- Add block list to pcr (https://github.com/filecoin-project/lotus/pull/4314)
- Fix circ supply default in conformance (https://github.com/filecoin-project/lotus/pull/4449)
- miner: fix init --create-worker-key (https://github.com/filecoin-project/lotus/pull/4475)
- make push and addLocal atomic (https://github.com/filecoin-project/lotus/pull/4500)
- add some methods that oni needs (https://github.com/filecoin-project/lotus/pull/4501)
- MinerGetBaseInfo: if miner is not found in lookback, check current (https://github.com/filecoin-project/lotus/pull/4508)
- Delete wallet from local wallet cache (https://github.com/filecoin-project/lotus/pull/4526)
- Fix lotus-shed ledger list (https://github.com/filecoin-project/lotus/pull/4521)
- Manage sectors by size instead of proof type (https://github.com/filecoin-project/lotus/pull/4511)
- Feat/api request metrics wrapper (https://github.com/filecoin-project/lotus/pull/4516)
- Fix chain sync stopping to sync (https://github.com/filecoin-project/lotus/pull/4541)
- Use the correct lookback for the worker key when creating blocks (https://github.com/filecoin-project/lotus/pull/4539)
- Cleanup test initialization and always validate VRFs in tests (https://github.com/filecoin-project/lotus/pull/4538)
- Add a market WithdrawBalance CLI (https://github.com/filecoin-project/lotus/pull/4524)
- wallet list: Add market balance and ID address flags (https://github.com/filecoin-project/lotus/pull/4555)
- tvx simulate command; tvx extract --ignore-sanity-checks (https://github.com/filecoin-project/lotus/pull/4554)
- lotus-lite: CLI tests for `lotus client` commands (https://github.com/filecoin-project/lotus/pull/4497)
- lite-mode - market storage and retrieval clients (https://github.com/filecoin-project/lotus/pull/4263)
- Chore: update drand to v1.2.0 (https://github.com/filecoin-project/lotus/pull/4420)
- Fix random test failures (https://github.com/filecoin-project/lotus/pull/4559)
- Fix flaky TestTimedBSSimple (https://github.com/filecoin-project/lotus/pull/4561)
- Make wallet market withdraw usable with miner addresses (https://github.com/filecoin-project/lotus/pull/4556)
- Fix flaky TestChainExportImportFull (https://github.com/filecoin-project/lotus/pull/4564)
- Use older randomness for the PoSt commit on specs-actors version 2 (https://github.com/filecoin-project/lotus/pull/4563)
- shed: Commad to decode messages (https://github.com/filecoin-project/lotus/pull/4565)
- Fetch worker key from correct block on sync (https://github.com/filecoin-project/lotus/pull/4573)

# 1.1.0 / 2020-10-20

This is a mandatory release that introduces the first post-liftoff upgrade to the Filecoin network. The changes that break consensus are an upgrade to specs-actors v2.2.0 at epoch 170000.

## Changes

- Introduce Network version 6 (https://github.com/filecoin-project/lotus/pull/4506)
- Update markets v1.0.0 (https://github.com/filecoin-project/lotus/pull/4505)
- Add some extra logging to try and debug sync issues (https://github.com/filecoin-project/lotus/pull/4486)
- Circle: Run tests for some subsystems separately (https://github.com/filecoin-project/lotus/pull/4496)
- Add a terminate sectors command to lotus-shed (https://github.com/filecoin-project/lotus/pull/4507)
- Add a comment to BlockMessages to address #4446 (https://github.com/filecoin-project/lotus/pull/4491)

# 1.0.0 / 2020-10-19

It's 1.0.0! This is an optional release of Lotus that introduces some UX improvements to the 0.10 series.

This very small release is largely cosmetic, and intended to flag the code that the Filecoin mainnet was launched with.

## API changes

- `StateMsgGasCost` has been removed. The equivalent information can be gained by calling `StateReplay`.
- A `GasCost` field has been added to the `InvocResult` type, meaning detailed gas costs will be returned when calling `StateReplay`, `StateCompute`, and `StateCall`.
- The behaviour of `StateReplay` in response to an empty tipset key has been changed. Instead of simply using the heaviest tipset (which is almost guaranteed to be an unsuccessful replay), we search now search the chain for the tipset that included the message, and replay the message in that tipset (we fail if no such tipset is found).

## Changes

- Increase code coverage! (https://github.com/filecoin-project/lotus/pull/4410)
- Mpool: Don't block node startup loading messages (https://github.com/filecoin-project/lotus/pull/4411)
- Improve the UX of multisig approves (https://github.com/filecoin-project/lotus/pull/4398)
- Use build.BlockDelaySecs for deal start buffer (https://github.com/filecoin-project/lotus/pull/4415)
- Conformance: support multiple protocol versions (https://github.com/filecoin-project/lotus/pull/4393)
- Ensure msig inspect cli works with lotus-lite (https://github.com/filecoin-project/lotus/pull/4421)
- Add command to (slowly) prune lotus chain datastore (https://github.com/filecoin-project/lotus/pull/3876)
- Add WalletVerify to lotus-gateway (https://github.com/filecoin-project/lotus/pull/4373)
- Improve StateMsg APIs (https://github.com/filecoin-project/lotus/pull/4429)
- Add endpoints needed by spacegap (https://github.com/filecoin-project/lotus/pull/4426)
- Make audit balances capable of printing robust addresses (https://github.com/filecoin-project/lotus/pull/4423)
- Custom filters for retrieval deals (https://github.com/filecoin-project/lotus/pull/4424)
- Fix message list api (https://github.com/filecoin-project/lotus/pull/4422)
- Replace bootstrap peers (https://github.com/filecoin-project/lotus/pull/4447)
- Don't overwrite previously-configured maxPieceSize for a persisted ask (https://github.com/filecoin-project/lotus/pull/4480)
- State: optimize state snapshot address cache (https://github.com/filecoin-project/lotus/pull/4481)

# 0.10.2 / 2020-10-14

This is an optional release of Lotus that updates markets to 0.9.1, which fixes an issue affecting deals that were mid-transfer when the node was upgraded to 0.9.0. This release also includes some tweaks to default gas values and minor performance improvements.

## Changes

- Use updated stored ask API (https://github.com/filecoin-project/lotus/pull/4384)
- tvx: trace puts to blockstore for inclusion in CAR. (https://github.com/filecoin-project/lotus/pull/4278)
- Add propose remove (https://github.com/filecoin-project/lotus/pull/4311)
- Update to 0.9.1 bugfix release (https://github.com/filecoin-project/lotus/pull/4402)
- Update drand endpoints (https://github.com/filecoin-project/lotus/pull/4125)
- fix: return true when deadlines changed (https://github.com/filecoin-project/lotus/pull/4403)
- sync wait --watch (https://github.com/filecoin-project/lotus/pull/4396)
- reduce garbage in blockstore (https://github.com/filecoin-project/lotus/pull/4406)
- give the TimeCacheBS tests a bit more time (https://github.com/filecoin-project/lotus/pull/4407)
- Improve gas defaults (https://github.com/filecoin-project/lotus/pull/4408)
- Change default gas premium to for 10 block inclusion (https://github.com/filecoin-project/lotus/pull/4222)

# 0.10.1 / 2020-10-14

This is an optional release of Lotus that updates markets to 0.9.0, which adds the ability to restart data transfers. This release also introduces Ledger support, and various UX improvements.

## Changes

- Test the tape upgrade (https://github.com/filecoin-project/lotus/pull/4328)
- Adding in Ledger support (https://github.com/filecoin-project/lotus/pull/4290)
- Improve the UX for lotus-miner sealing workers (https://github.com/filecoin-project/lotus/pull/4329)
- Add a CLI tool for miner's to repay debt (https://github.com/filecoin-project/lotus/pull/4319)
- Rename params_testnet to params_mainnet (https://github.com/filecoin-project/lotus/pull/4336)
- Use seal-duration in calculating the earliest StartEpoch (https://github.com/filecoin-project/lotus/pull/4337)
- Reject deals that are > 7 days in the future in the BasicDealFilter (https://github.com/filecoin-project/lotus/pull/4173)
- Add an API endpoint to calculate the exact circulating supply (https://github.com/filecoin-project/lotus/pull/4148)
- lotus-pcr: ignore all other market messages (https://github.com/filecoin-project/lotus/pull/4341)
- Add message CID to InvocResult (https://github.com/filecoin-project/lotus/pull/4382)
- types: Add CID fields to messages in json marshalers (https://github.com/filecoin-project/lotus/pull/4338)
- fix(sync state): set state height to actual tipset height (https://github.com/filecoin-project/lotus/pull/4347)
- Fix off by one tipset in searchBackForMsg (https://github.com/filecoin-project/lotus/pull/4367)
- fix a panic on startup when we fail to load the tipset (https://github.com/filecoin-project/lotus/pull/4376)
- Avoid having the same message CID show up in execution traces (https://github.com/filecoin-project/lotus/pull/4350)
- feat(markets): update markets 0.9.0 and add data transfer restart (https://github.com/filecoin-project/lotus/pull/4363)

# 0.10.0 / 2020-10-12

This is a consensus-breaking hotfix that addresses an issue in specs-actors v2.0.3 that made it impossible to pledge new 32GiB sectors. The change in Lotus is to update to actors v2.1.0, behind the new network version 5.

## Changes

- make pledge test pass with the race detector (https://github.com/filecoin-project/lotus/pull/4291)
- fix a race in tipset cache usage (https://github.com/filecoin-project/lotus/pull/4282)
- add an api for removing multisig signers (https://github.com/filecoin-project/lotus/pull/4274)
- cli: Don't output errors to stdout (https://github.com/filecoin-project/lotus/pull/4298)
- Fix panic in wallet export when key is not found (https://github.com/filecoin-project/lotus/pull/4299)
- Dump the block validation cache whenever we perform an import (https://github.com/filecoin-project/lotus/pull/4287)
- Fix two races (https://github.com/filecoin-project/lotus/pull/4301)
- sync unmark-bad --all (https://github.com/filecoin-project/lotus/pull/4296)
- decode parameters for multisig transactions in inspect (https://github.com/filecoin-project/lotus/pull/4312)
- Chain is love (https://github.com/filecoin-project/lotus/pull/4321)
- lotus-stats: optmize getting miner power (https://github.com/filecoin-project/lotus/pull/4315)
- implement tape upgrade (https://github.com/filecoin-project/lotus/pull/4322)

# 0.9.1 / 2020-10-10

This release fixes an issue which may cause the actors v2 migration to compute the state incorrectly when more than one migration is running in parallel.

## Changes

- Make concurrent actor migrations safe (https://github.com/filecoin-project/lotus/pull/4293)
- Remote wallet backends (https://github.com/filecoin-project/lotus/pull/3583)
- Track funds in FundMgr correctly in case of AddFunds failing (https://github.com/filecoin-project/lotus/pull/4273)
- Partial lite-node mode (https://github.com/filecoin-project/lotus/pull/4095)
- Fix potential infinite loop in GetBestMiningCandidate (https://github.com/filecoin-project/lotus/pull/3444)
- sync wait: Handle processed message offset (https://github.com/filecoin-project/lotus/pull/4253)
- Add some new endpoints for querying Msig info (https://github.com/filecoin-project/lotus/pull/4250)
- Update markets v0.7.1 (https://github.com/filecoin-project/lotus/pull/4254)
- Optimize SearchForMessage and GetReceipt (https://github.com/filecoin-project/lotus/pull/4246)
- Use FIL instead of attoFIL in CLI more consistently (https://github.com/filecoin-project/lotus/pull/4249)
- fix: clash between daemon --api flag and cli tests (https://github.com/filecoin-project/lotus/pull/4241)
- add more info to chain sync lookback failure (https://github.com/filecoin-project/lotus/pull/4245)
- Add message counts to inspect chain output (https://github.com/filecoin-project/lotus/pull/4230)

# 0.9.0 / 2020-10-07

This consensus-breaking release of Lotus upgrades the actors version to v2.0.0. This requires migrating actor state from v0 to v2. The changes that break consensus are:

- Introducing v2 actors and its migration (https://github.com/filecoin-project/lotus/pull/3936)
- Runtime's Receiver() should only return ID addresses  (https://github.com/filecoin-project/lotus/pull/3589)
- Update miner eligibility checks for v2 actors (https://github.com/filecoin-project/lotus/pull/4188)
- Add funds that have left FilReserve to circ supply (https://github.com/filecoin-project/lotus/pull/4160)
- Set WinningPoStSectorSetLookback to finality post-v2 actors (https://github.com/filecoin-project/lotus/pull/4190)
- fix: error when actor panics directly (https://github.com/filecoin-project/lotus/pull/3697)

## Changes

#### Dependencies

- Update go-bitfield (https://github.com/filecoin-project/lotus/pull/4171)
- update the AMT implementation (https://github.com/filecoin-project/lotus/pull/4194)
- Update to actors v0.2.1 (https://github.com/filecoin-project/lotus/pull/4199)

#### Core Lotus

- Paych: fix voucher amount verification (https://github.com/filecoin-project/lotus/pull/3821)
- Cap market provider messages (https://github.com/filecoin-project/lotus/pull/4141)
- Run fork function after cron for null block safety (https://github.com/filecoin-project/lotus/pull/4114)
- use bitswap sessions when fetching messages, and cancel them (https://github.com/filecoin-project/lotus/pull/4142)
- relax pubsub IPColocationFactorThreshold to 5 (https://github.com/filecoin-project/lotus/pull/4183)
- Support addresses with mainnet prefixes (https://github.com/filecoin-project/lotus/pull/4186)
- fix: make message signer nonce generation transactional (https://github.com/filecoin-project/lotus/pull/4165)
- build: Env var to keep test address output (https://github.com/filecoin-project/lotus/pull/4213)
- make vm.EnableGasTracing public (https://github.com/filecoin-project/lotus/pull/4214)
- introduce separate state-tree versions (https://github.com/filecoin-project/lotus/pull/4197)
- reject explicit "calls" at the upgrade height (https://github.com/filecoin-project/lotus/pull/4231)
- return an illegal actor error when we see an unsupported actor version (https://github.com/filecoin-project/lotus/pull/4232)
- Set head should unmark blocks as valid (https://gist.github.com/travisperson/3c7cddd77a33979a519ccef4e6515f20)

#### Mining

- Increased ExpectedSealDuration and and WaitDealsDelay (https://github.com/filecoin-project/lotus/pull/3743)
- Miner backup/restore commands (https://github.com/filecoin-project/lotus/pull/4133)
- lotus-miner: add more help text to storage / attach (https://github.com/filecoin-project/lotus/pull/3961)
- Reject deals that are > 7 days in the future in the BasicDealFilter (https://github.com/filecoin-project/lotus/pull/4173)
- feat(miner): add miner deadline diffing logic (https://github.com/filecoin-project/lotus/pull/4178)

#### UX

- Improve the UX for replacing messages (https://github.com/filecoin-project/lotus/pull/4134)
- Add verified flag to interactive deal creation (https://github.com/filecoin-project/lotus/pull/4145)
- Add command to (slowly) prune lotus chain datastore (https://github.com/filecoin-project/lotus/pull/3876)
- Some helpers for verifreg work (https://github.com/filecoin-project/lotus/pull/4124)
- Always use default 720h for setask duration and hide the duration param option (https://github.com/filecoin-project/lotus/pull/4077)
- Convert ID addresses to key addresses before checking wallet (https://github.com/filecoin-project/lotus/pull/4122)
- add a command to view block space utilization (https://github.com/filecoin-project/lotus/pull/4176)
- allow usage inspection on a chain segment (https://github.com/filecoin-project/lotus/pull/4177)
- Add mpool stats for base fee (https://github.com/filecoin-project/lotus/pull/4170)
- Add verified status to api.DealInfo (https://github.com/filecoin-project/lotus/pull/4153)
- Add a CLI command to set a miner's owner address (https://github.com/filecoin-project/lotus/pull/4189)

#### Tooling and validation

- Lotus-pcr: add recover-miners command (https://github.com/filecoin-project/lotus/pull/3714)
- MpoolPushUntrusted API for gateway (https://github.com/filecoin-project/lotus/pull/3915)
- Test lotus-miner info all (https://github.com/filecoin-project/lotus/pull/4166)
- chain export: Error with unfinished exports (https://github.com/filecoin-project/lotus/pull/4179)
- add printf in TestWindowPost (https://github.com/filecoin-project/lotus/pull/4043)
- add trace wdpost (https://github.com/filecoin-project/lotus/pull/4020)
- Fix noncefix (https://github.com/filecoin-project/lotus/pull/4202)
- Lotus-pcr: Limit the fee cap of messages we will process, refund gas fees for windowed post and storage deals (https://github.com/filecoin-project/lotus/pull/4198)
- Fix pond (https://github.com/filecoin-project/lotus/pull/4203)
- allow manual setting of noncefix fee cap (https://github.com/filecoin-project/lotus/pull/4205)
- implement command to get execution traces of any message (https://github.com/filecoin-project/lotus/pull/4200)
- conformance: minor driver refactors (https://github.com/filecoin-project/lotus/pull/4211) 
- lotus-pcr: ignore all other messages (https://github.com/filecoin-project/lotus/pull/4218)
- lotus-pcr: zero refund (https://github.com/filecoin-project/lotus/pull/4229)

## Contributors

The following contributors had 5 or more commits go into this release.
We are grateful for every contribution!

| Contributor        | Commits | Lines ±       |
|--------------------|---------|---------------|
| Stebalien          | 84       | +3425/-2287  |
| magik6k            | 41       | +2121/-506   |
| arajasek           | 39       | +2467/-424   |
| Kubuxu             | 25       | +2344/-775   |
| raulk              | 21       | +287/-196    |
| whyrusleeping      | 13       | +727/-71     |
| hsanjuan           | 13       | +5886/-7956  |
| dirkmc             | 11       | +2634/-576   | 
| travisperson       | 8        | +923/-202    |
| ribasushi          | 6        | +188/-128    |
| zgfzgf             | 5        | +21/-17      |

# 0.8.1 / 2020-09-30

This optional release of Lotus introduces a new version of markets which switches to CBOR-map encodings, and allows datastore migrations. The release also introduces several improvements to the mining process, a few performance optimizations, and a battery of UX additions and enhancements.

## Changes 

#### Dependencies

- Markets 0.7.0 with updated data stores (https://github.com/filecoin-project/lotus/pull/4089)
- Update ffi to code with blst fixes (https://github.com/filecoin-project/lotus/pull/3998)

#### Core Lotus

- Fix GetPower with no miner address (https://github.com/filecoin-project/lotus/pull/4049)
- Refactor: Move nonce generation out of mpool (https://github.com/filecoin-project/lotus/pull/3970)

#### Performance

- Implement caching syscalls for import-bench (https://github.com/filecoin-project/lotus/pull/3888)
- Fetch tipset blocks in parallel (https://github.com/filecoin-project/lotus/pull/4074)
- Optimize Tipset equals() (https://github.com/filecoin-project/lotus/pull/4056)
- Make state transition in validation async (https://github.com/filecoin-project/lotus/pull/3868)

#### Mining

- Add trace window post (https://github.com/filecoin-project/lotus/pull/4020)
- Use abstract types for Dont recompute post on revert (https://github.com/filecoin-project/lotus/pull/4022)
- Fix injectNulls logic in test miner (https://github.com/filecoin-project/lotus/pull/4058)
- Fix potential panic in FinalizeSector (https://github.com/filecoin-project/lotus/pull/4092)
- Don't recompute post on revert (https://github.com/filecoin-project/lotus/pull/3924)
- Fix some failed precommit handling (https://github.com/filecoin-project/lotus/pull/3445)
- Add --no-swap flag for worker (https://github.com/filecoin-project/lotus/pull/4107)
- Allow some single-thread tasks to run in parallel with PC2/C2 (https://github.com/filecoin-project/lotus/pull/4116)

#### UX

- Add an envvar to set address network version (https://github.com/filecoin-project/lotus/pull/4028)
- Add logging to chain export (https://github.com/filecoin-project/lotus/pull/4030)
- Add JSON output to state compute (https://github.com/filecoin-project/lotus/pull/4038)
- Wallet list CLI: Print balances/nonces (https://github.com/filecoin-project/lotus/pull/4088)
- Added an option to show or not show sector info for `lotus-miner info` (https://github.com/filecoin-project/lotus/pull/4003)
- Add a command to import an ipld object into the chainstore (https://github.com/filecoin-project/lotus/pull/3434)
- Improve the lotus-shed dealtracker (https://github.com/filecoin-project/lotus/pull/4051)
- Docs review and re-organization (https://github.com/filecoin-project/lotus/pull/3431)
- Fix wallet list (https://github.com/filecoin-project/lotus/pull/4104)
- Add an endpoint to validate whether a string is a well-formed address (https://github.com/filecoin-project/lotus/pull/4106)
- Add an option to set config path (https://github.com/filecoin-project/lotus/pull/4103)
- Add printf in TestWindowPost (https://github.com/filecoin-project/lotus/pull/4043)
- Improve miner sectors list UX (https://github.com/filecoin-project/lotus/pull/4108)

#### Tooling

- Move policy change to seal bench (https://github.com/filecoin-project/lotus/pull/4032)
- Add back network power to stats (https://github.com/filecoin-project/lotus/pull/4050)
- Conformance: Record and feed circulating supply (https://github.com/filecoin-project/lotus/pull/4078)
- Snapshot import progress bar, add HTTP support (https://github.com/filecoin-project/lotus/pull/4070)
- Add lotus shed util to validate a tipset (https://github.com/filecoin-project/lotus/pull/4065)
- tvx: a test vector extraction and execution tool (https://github.com/filecoin-project/lotus/pull/4064)

#### Bootstrap

- Add new bootstrappers (https://github.com/filecoin-project/lotus/pull/4007)
- Add Glif node to bootstrap peers (https://github.com/filecoin-project/lotus/pull/4004)
- Add one more node located in China (https://github.com/filecoin-project/lotus/pull/4041)
- Add ipfsmain bootstrapper (https://github.com/filecoin-project/lotus/pull/4067)

# 0.8.0 / 2020-09-26

This consensus-breaking release of Lotus introduces an upgrade to the network. The changes that break consensus are:

- Upgrading to specs-actors v0.9.11, which reduces WindowPoSt faults per [FIP 0002](https://github.com/filecoin-project/FIPs/blob/master/FIPS/fip-0002.md) to reduce cost for honest miners with occasional faults (see https://github.com/filecoin-project/specs-actors/pull/1181)
- Revisions to some cryptoeconomics and network params

This release also updates go-fil-markets to fix an incompatibility issue between v0.7.2 and earlier versions.

## Changes 

#### Dependencies

- Update spec actors to 0.9.11 (https://github.com/filecoin-project/lotus/pull/4039)
- Update markets to 0.6.3 (https://github.com/filecoin-project/lotus/pull/4013)

#### Core Lotus

- Network upgrade (https://github.com/filecoin-project/lotus/pull/4039)
- Fix AddSupportedProofTypes (https://github.com/filecoin-project/lotus/pull/4033)
- Return an error when we fail to find a sector when checking sector expiration (https://github.com/filecoin-project/lotus/pull/4026)
- Batch blockstore copies after block validation (https://github.com/filecoin-project/lotus/pull/3980)
- Remove a misleading miner actor abstraction (https://github.com/filecoin-project/lotus/pull/3977)
- Fix out-of-bounds when loading all sector infos (https://github.com/filecoin-project/lotus/pull/3976)
- Fix break condition in the miner (https://github.com/filecoin-project/lotus/pull/3953)

#### UX

- Correct helptext around miners setting ask (https://github.com/filecoin-project/lotus/pull/4009)
- Make sync wait nicer (https://github.com/filecoin-project/lotus/pull/3991)

#### Tooling and validation

- Small adjustments following network upgradability changes (https://github.com/filecoin-project/lotus/pull/3996)
- Add some more big pictures stats to stateroot stat (https://github.com/filecoin-project/lotus/pull/3995)
- Add some actors policy setters for testing (https://github.com/filecoin-project/lotus/pull/3975)

## Contributors

The following contributors had 5 or more commits go into this release.
We are grateful for every contribution!

| Contributor        | Commits | Lines ±       |
|--------------------|---------|---------------|
| arajasek           | 66       | +3140/-1261  |
| Stebalien          | 64       | +3797/-3434  |
| magik6k            | 48       | +1892/-976   |
| raulk              | 40       | +2412/-1549  |
| vyzo               | 22       | +287/-196    |
| alanshaw           | 15       | +761/-146    |
| whyrusleeping      | 15       | +736/-52     |
| hannahhoward       | 14       | +1237/-837   | 
| anton              | 6        | +32/-8       |
| travisperson       | 5        | +502/-6      |
| Frank              | 5        | +78/-39      |
| Jennifer           | 5        | +148/-41     |

# 0.7.2 / 2020-09-23

This optional release of Lotus introduces a major refactor around how a Lotus node interacts with code from the specs-actors repo. We now use interfaces to read the state of actors, which is required to be able to reason about different versions of actors code at the same time.

Additionally, this release introduces various improvements to the sync process, as well as changes to better the overall UX experience.

## Changes

#### Core Lotus

- Network upgrade support (https://github.com/filecoin-project/lotus/pull/3781)
- Upgrade markets to `v0.6.2` (https://github.com/filecoin-project/lotus/pull/3974)
- Validate chain sync response indices when fetching messages (https://github.com/filecoin-project/lotus/pull/3939)
- Add height diff to sync wait (https://github.com/filecoin-project/lotus/pull/3926)
- Replace Requires with Wants (https://github.com/filecoin-project/lotus/pull/3898)
- Update state diffing for market actor (https://github.com/filecoin-project/lotus/pull/3889)
- Parallel fetch for sync (https://github.com/filecoin-project/lotus/pull/3887)
- Fix SectorState (https://github.com/filecoin-project/lotus/pull/3881)

#### User Experience

- Add basic deal stats api server for spacerace slingshot (https://github.com/filecoin-project/lotus/pull/3963)
- When doing `sectors update-state`, show a list of existing states if user inputs an invalid one (https://github.com/filecoin-project/lotus/pull/3944)
- Fix `lotus-miner storage find` error (https://github.com/filecoin-project/lotus/pull/3927)
- Log shutdown method for lotus daemon and miner (https://github.com/filecoin-project/lotus/pull/3925)
- Update build and setup instruction link (https://github.com/filecoin-project/lotus/pull/3919)
- Add an option to hide removed sectors from `sectors list` output (https://github.com/filecoin-project/lotus/pull/3903)

#### Testing and validation

- Add init.State#Remove() for testing (https://github.com/filecoin-project/lotus/pull/3971)
- lotus-shed: add consensus check command (https://github.com/filecoin-project/lotus/pull/3933)
- Add keyinfo verify and jwt token command to lotus-shed (https://github.com/filecoin-project/lotus/pull/3914)
- Fix conformance gen (https://github.com/filecoin-project/lotus/pull/3892)

# 0.7.1 / 2020-09-17

This optional release of Lotus introduces some critical fixes to the window PoSt process. It also upgrades some core dependencies, and introduces many improvements to the mining process, deal-making cycle, and overall User Experience.

## Changes

#### Some notable improvements: 

- Correctly construct params for `SubmitWindowedPoSt` messages (https://github.com/filecoin-project/lotus/pull/3909)
- Skip sectors correctly for Window PoSt (https://github.com/filecoin-project/lotus/pull/3839)
- Split window PoST submission into multiple messages (https://github.com/filecoin-project/lotus/pull/3689)
- Improve journal coverage (https://github.com/filecoin-project/lotus/pull/2455)
- Allow retrievals while sealing (https://github.com/filecoin-project/lotus/pull/3778)
- Don't prune locally published messages (https://github.com/filecoin-project/lotus/pull/3772)
- Add get-ask, set-ask retrieval commands (https://github.com/filecoin-project/lotus/pull/3886)
- Consistently name winning and window post in logs (https://github.com/filecoin-project/lotus/pull/3873))
- Add auto flag to mpool replace (https://github.com/filecoin-project/lotus/pull/3752))

#### Dependencies

- Upgrade markets to `v0.6.1` (https://github.com/filecoin-project/lotus/pull/3906)
- Upgrade specs-actors to `v0.9.10` (https://github.com/filecoin-project/lotus/pull/3846)
- Upgrade badger (https://github.com/filecoin-project/lotus/pull/3739)

# 0.7.0 / 2020-09-10

This consensus-breaking release of Lotus is designed to test a network upgrade on the space race testnet. The changes that break consensus are:

- Upgrading the Drand network used from the test Drand network to the League of Entropy main drand network. This is the same Drand network that will be used in the Filecoin mainnet.
- Upgrading to specs-actors v0.9.8, which adds a new method to the Multisig actor.

## Changes

#### Core Lotus

- Fix IsAncestorOf (https://github.com/filecoin-project/lotus/pull/3717)
- Update to specs-actors v0.9.8 (https://github.com/filecoin-project/lotus/pull/3725)
- Increase chain throughput by 20% (https://github.com/filecoin-project/lotus/pull/3732)
- Updare to go-libp2p-pubsub `master` (https://github.com/filecoin-project/lotus/pull/3735)
- Drand upgrade (https://github.com/filecoin-project/lotus/pull/3670)
- Multisig API additions (https://github.com/filecoin-project/lotus/pull/3590)

#### Storage Miner 

- Increase the number of times precommit2 is attempted before moving back to precommit1 (https://github.com/filecoin-project/lotus/pull/3720)

#### Message pool

- Relax mpool add strictness checks for local pushes (https://github.com/filecoin-project/lotus/pull/3724)


#### Maintenance

- Fix devnets (https://github.com/filecoin-project/lotus/pull/3712)
- Fix(chainwatch): compare prev miner with cur miner (https://github.com/filecoin-project/lotus/pull/3715)
- CI: fix statediff build; make optional (https://github.com/filecoin-project/lotus/pull/3729)
- Feat: Chaos abort (https://github.com/filecoin-project/lotus/pull/3733)

## Contributors

The following contributors had commits go into this release.
We are grateful for every contribution!

| Contributor        | Commits | Lines ±       |
|--------------------|---------|---------------|
| arajasek           | 28      | +1144/-239    |
| Kubuxu             | 19      | +452/-261     |
| whyrusleeping      | 13      | +456/-87      |
| vyzo               | 11      | +318/-20      |
| raulk              | 10      | +1289/-350    |
| magik6k            | 6       | +188/-55      |
| dirkmc             | 3       | +31/-8        |
| alanshaw           | 3       | +176/-37      |
| Stebalien          | 2       | +9/-12        |
| lanzafame          | 1       | +1/-1         |
| frrist             | 1       | +1/-1         |
| mishmosh           | 1       | +1/-1         |
| nonsense           | 1       | +1/-0         |

# 0.6.2 / 2020-09-09

This release introduces some critical fixes to message selection and gas estimation logic. It also adds the ability for nodes to mark a certain tipset as checkpointed, as well as various minor improvements and bugfixes.

## Changes

#### Messagepool 

- Warn when optimal selection fails to pack a block and we fall back to random selection (https://github.com/filecoin-project/lotus/pull/3708)
- Add basic command for printing gas performance of messages in the mpool (https://github.com/filecoin-project/lotus/pull/3701)
- Adjust optimal selection to always try to fill blocks (https://github.com/filecoin-project/lotus/pull/3685)
- Fix very minor bug in repub baseFeeLowerBound (https://github.com/filecoin-project/lotus/pull/3663)
- Add an auto flag to mpool replace (https://github.com/filecoin-project/lotus/pull/3676)
- Fix mpool optimal selection packing failure (https://github.com/filecoin-project/lotus/pull/3698)

#### Core Lotus

- Don't use latency as initital estimate for blocksync (https://github.com/filecoin-project/lotus/pull/3648)
- Add niceSleep 1 second when drand errors (https://github.com/filecoin-project/lotus/pull/3664)
- Fix isChainNearSync check in block validator (https://github.com/filecoin-project/lotus/pull/3650)
- Add peer to peer manager before fetching the tipset (https://github.com/filecoin-project/lotus/pull/3667)
- Add StageFetchingMessages to sync status (https://github.com/filecoin-project/lotus/pull/3668)
- Pass tipset through upgrade logic (https://github.com/filecoin-project/lotus/pull/3673)
- Allow nodes to mark tipsets as checkpointed (https://github.com/filecoin-project/lotus/pull/3680)
- Remove hard-coded late-fee in window PoSt (https://github.com/filecoin-project/lotus/pull/3702)
- Gas: Fix median calc (https://github.com/filecoin-project/lotus/pull/3686)

#### Storage

- Storage manager: bail out with an error if unsealed cid is undefined (https://github.com/filecoin-project/lotus/pull/3655)
- Storage: return true from Sealer.ReadPiece() on success (https://github.com/filecoin-project/lotus/pull/3657)

#### Maintenance

- Resolve lotus, test-vectors, statediff dependency cycle (https://github.com/filecoin-project/lotus/pull/3688)
- Paych: add docs on how to use paych status (https://github.com/filecoin-project/lotus/pull/3690)
- Initial CODEOWNERS (https://github.com/filecoin-project/lotus/pull/3691)

# 0.6.1 / 2020-09-08

This optional release introduces a minor improvement to the sync process, ensuring nodes don't fall behind and then resync.

## Changes

- Update `test-vectors` (https://github.com/filecoin-project/lotus/pull/3645)
- Revert "only subscribe to pubsub topics once we are synced" (https://github.com/filecoin-project/lotus/pull/3643)

# 0.6.0 / 2020-09-07

This consensus-breaking release of Lotus is designed to test a network upgrade on the space race testnet. The changes that break consensus are:

- Tweaking of some cryptoecon parameters in specs-actors 0.9.7 (https://github.com/filecoin-project/specs-actors/releases/tag/v0.9.7)
- Rebalancing FIL distribution to make testnet FIL scarce, which prevents base fee spikes and sets better expectations for mainnet

This release also introduces many improvements to Lotus! Among them are a new version of go-fil-markets that supports non-blocking retrieval, various spam reduction measures in the messagepool and p2p logic, and UX improvements to payment channels, dealmaking, and state inspection.

## Changes

#### Core Lotus and dependencies

- Implement faucet funds reallocation logic (https://github.com/filecoin-project/lotus/pull/3632)
- Network upgrade: Upgrade to correct fork threshold (https://github.com/filecoin-project/lotus/pull/3628)
- Update to specs 0.9.7 and markets 0.6.0 (https://github.com/filecoin-project/lotus/pull/3627)
- Network upgrade: Perform base fee tamping (https://github.com/filecoin-project/lotus/pull/3623)
- Chain events: if cache best() is nil, return chain head (https://github.com/filecoin-project/lotus/pull/3611)
- Update to specs actors v0.9.6 (https://github.com/filecoin-project/lotus/pull/3603)

#### Messagepool

- Temporarily allow negative chains (https://github.com/filecoin-project/lotus/pull/3625)
- Improve publish/republish logic (https://github.com/filecoin-project/lotus/pull/3592)
- Fix selection bug; priority messages were not included if other chains were negative (https://github.com/filecoin-project/lotus/pull/3580)
- Add defensive check for minimum GasFeeCap for inclusion within the next 20 blocks (https://github.com/filecoin-project/lotus/pull/3579)
- Add additional info about gas premium (https://github.com/filecoin-project/lotus/pull/3578)
- Fix GasPremium capping logic  (https://github.com/filecoin-project/lotus/pull/3552)

#### Payment channels 

- Get available funds by address or by from/to (https://github.com/filecoin-project/lotus/pull/3547)
- Create `lotus paych status` command (https://github.com/filecoin-project/lotus/pull/3523)
- Rename CLI command from "paych get" to "paych add-funds" (https://github.com/filecoin-project/lotus/pull/3520)

#### Peer-to-peer

- Only subscribe to pubsub topics once we are synced (https://github.com/filecoin-project/lotus/pull/3602)
- Reduce mpool add failure log spam (https://github.com/filecoin-project/lotus/pull/3562)
- Republish messages even if the chains have negative performance(https://github.com/filecoin-project/lotus/pull/3557)
- Adjust gossipsub gossip factor (https://github.com/filecoin-project/lotus/pull/3556)
- Integrate pubsub Random Early Drop (https://github.com/filecoin-project/lotus/pull/3518)

#### Miscellaneous

- Fix panic in OnDealExpiredSlashed (https://github.com/filecoin-project/lotus/pull/3553)
- Robustify state manager against holes in actor method numbers (https://github.com/filecoin-project/lotus/pull/3538)

#### UX

- VM: Fix an error message (https://github.com/filecoin-project/lotus/pull/3608)
- Documentation: Batch replacement,update lotus-storage-miner to lotus-miner (https://github.com/filecoin-project/lotus/pull/3571)
- CLI: Robust actor lookup (https://github.com/filecoin-project/lotus/pull/3535)
- Add agent flag to net peers (https://github.com/filecoin-project/lotus/pull/3534)
- Add watch option to storage-deals list (https://github.com/filecoin-project/lotus/pull/3527)

#### Testing & tooling

- Decommission chain-validation (https://github.com/filecoin-project/lotus/pull/3606)
- Metrics: add expected height metric (https://github.com/filecoin-project/lotus/pull/3586)
- PCR: Use current tipset during refund (https://github.com/filecoin-project/lotus/pull/3570)
- Lotus-shed: Add math command (https://github.com/filecoin-project/lotus/pull/3568)
- PCR: Add tipset aggergation (https://github.com/filecoin-project/lotus/pull/3565)- Fix broken paych tests (https://github.com/filecoin-project/lotus/pull/3551)
- Make chain export ~1000x times faster (https://github.com/filecoin-project/lotus/pull/3533)
- Chainwatch: Stop SyncIncomingBlocks from leaking into chainwatch processing; No panics during processing (https://github.com/filecoin-project/lotus/pull/3526)
- Conformance: various changes (https://github.com/filecoin-project/lotus/pull/3521)

# 0.5.10 / 2020-09-03

This patch includes a crucial fix to the message pool selection logic, strongly disfavouring messages that might cause a miner penalty.

## Changes

- Fix calculation of GasReward in messagepool (https://github.com/filecoin-project/lotus/pull/3528)

# 0.5.9 / 2020-09-03

This patch includes a hotfix to the `GasEstimateFeeCap` method, capping the estimated fee to a reasonable level by default.

## Changes 

- Added target height to sync wait (https://github.com/filecoin-project/lotus/pull/3502)
- Disable codecov annotations (https://github.com/filecoin-project/lotus/pull/3514)
- Cap fees to reasonable level by default (https://github.com/filecoin-project/lotus/pull/3516)
- Add APIs and command to inspect bandwidth usage (https://github.com/filecoin-project/lotus/pull/3497)
- Track expected nonce in mpool, ignore messages with large nonce gaps (https://github.com/filecoin-project/lotus/pull/3450)

# 0.5.8 / 2020-09-02

This patch includes some bugfixes to the sector sealing process, and updates go-fil-markets. It also improves the performance of blocksync, adds a method to export chain state trees, and improves chainwatch.

## Changes

- Upgrade markets to v0.5.9 (https://github.com/filecoin-project/lotus/pull/3496)
- Improve blocksync to load fewer messages: (https://github.com/filecoin-project/lotus/pull/3494)
- Fix a panic in the ffi-wrapper's `ReadPiece` (https://github.com/filecoin-project/lotus/pull/3492/files)
- Fix a deadlock in the sealing scheduler (https://github.com/filecoin-project/lotus/pull/3489)
- Add test vectors for tipset tests (https://github.com/filecoin-project/lotus/pull/3485/files)
- Improve the advance-block debug command (https://github.com/filecoin-project/lotus/pull/3476)
- Add toggle for message processing to Lotus PCR (https://github.com/filecoin-project/lotus/pull/3470)
- Allow exporting recent chain state trees (https://github.com/filecoin-project/lotus/pull/3463)
- Remove height from chain rand (https://github.com/filecoin-project/lotus/pull/3458)
- Disable GC on chain badger datastore (https://github.com/filecoin-project/lotus/pull/3457)
- Account for `GasPremium` in `GasEstimateFeeCap` (https://github.com/filecoin-project/lotus/pull/3456)
- Update go-libp2p-pubsub to `master` (https://github.com/filecoin-project/lotus/pull/3455)
- Chainwatch improvements (https://github.com/filecoin-project/lotus/pull/3442)

# 0.5.7 / 2020-08-31

This patch release includes some bugfixes and enhancements to the sector lifecycle and message pool logic. 

## Changes

- Rebuild unsealed infos on miner restart (https://github.com/filecoin-project/lotus/pull/3401)
- CLI to attach storage paths to workers (https://github.com/filecoin-project/lotus/pull/3405)
- Do not select negative performing message chains for inclusion (https://github.com/filecoin-project/lotus/pull/3392)
- Remove a redundant error-check (https://github.com/filecoin-project/lotus/pull/3421)
- Correctly move unsealed sectors in `FinalizeSectors` (https://github.com/filecoin-project/lotus/pull/3424)
- Improve worker selection logic (https://github.com/filecoin-project/lotus/pull/3425)
- Don't use context to close bitswap (https://github.com/filecoin-project/lotus/pull/3430)
- Correctly estimate gas premium when there is only one message on chain (https://github.com/filecoin-project/lotus/pull/3428)

# 0.5.6 / 2020-08-29

Hotfix release that fixes a panic in the sealing scheduler (https://github.com/filecoin-project/lotus/pull/3389).

# 0.5.5

This patch release introduces a large number of improvements to the sealing process.
It also updates go-fil-markets to 
[version 0.5.8](https://github.com/filecoin-project/go-fil-markets/releases/tag/v0.5.8),
and go-libp2p-pubsub to [v0.3.5](https://github.com/libp2p/go-libp2p-pubsub/releases/tag/v0.3.5).

#### Downstream upgrades

- Upgrades markets to v0.5.8 (https://github.com/filecoin-project/lotus/pull/3384)
- Upgrades go-libp2p-pubsub to v0.3.5 (https://github.com/filecoin-project/lotus/pull/3305)

#### Sector sealing

- The following improvements were introduced in https://github.com/filecoin-project/lotus/pull/3350.

    - Allow `lotus-miner sectors remove` to remove a sector in any state.
    - Create a separate state in the storage FSM dedicated to submitting the Commit message.
    - Recovery for when the Deal IDs of deals in a sector get changed in a reorg.
    - Auto-retry sending Precommit and Commit messages if they run out of gas
    - Auto-retry sector remove tasks when they fail
    - Compact worker windows, and allow their tasks to be executed in any order

- Don't simply skip PoSt for bad sectors (https://github.com/filecoin-project/lotus/pull/3323)

#### Message Pool 

- Spam Protection: Track required funds for pending messages (https://github.com/filecoin-project/lotus/pull/3313)

#### Chainwatch

- Add more power and reward metrics (https://github.com/filecoin-project/lotus/pull/3367)
- Fix raciness in sector deal table (https://github.com/filecoin-project/lotus/pull/3275)
- Parallelize miner processing (https://github.com/filecoin-project/lotus/pull/3380)
- Accept Lotus API and token (https://github.com/filecoin-project/lotus/pull/3337)

# 0.5.4

A patch release, containing a few nice bugfixes and improvements:

- Fix parsing of peer ID in `lotus-miner actor set-peer-id` (@whyrusleeping)
- Update dependencies, fixing several bugs (@Stebalien)
- Fix remaining linter warnings (@Stebalien)
- Use safe string truncation (@Ingar)
- Allow tweaking of blocksync message window size (@whyrusleeping)
- Add some additional gas stats to metrics (@Kubuxu)
- Fix an edge case bug in message selection, add many tests (@vyzo)

# 0.5.3

Yet another hotfix release. 
A lesson for readers, having people who have been awake for 12+ hours review
your hotfix PR is not a good idea. Find someone who has enough slept recently
enough to give you good code review, otherwise you'll end up quickly bumping
versions again.

- Fixed a bug in the mempool that was introduced in v0.5.2

# 0.5.2 / 2020-08-24

This is a hotfix release.

- Fix message selection to not include messages that are invalid for block
  inclusion.
- Improve SelectMessage handling of the case where the message pools tipset
  differs from our mining base.

# 0.5.1 / 2020-08-24

The Space Race release! 
This release contains the genesis car file and bootstrap peers for the space
race network. 

Additionally, we included two small fixes to genesis creation:
- Randomize ticket value in genesis generation
- Correctly set t099 (burnt funds actor) to have valid account actor state

# 0.5.0 / 2020-08-20

This version of Lotus will be used for the incentivized testnet Space Race competition,
and can be considered mainnet-ready code. It includes some protocol
changes, upgrades of core dependencies, and various bugfixes and UX/performance improvements.

## Highlights

Among the highlights included in this release are:

- Gas changes: We implemented EIP-1559 and introduced real gas values.
- Deal-making: We now support "Committed Capacity" sectors, "fast-retrieval" deals,
and the packing of multiple deals into a single sector.
- Renamed features: We renamed some of the binaries, environment variables, and default
paths associated with a Lotus node.

### Gas changes

We made some significant changes to the mechanics of gas in this release.

#### Network fee

We implemented something similar to 
[Ethereum's EIP-1559](https://github.com/ethereum/EIPs/blob/master/EIPS/eip-1559.md).
The `Message` structure had three changes:
- The `GasPrice` field has been removed
- A new `GasFeeCap` field has been added, which controls the maximum cost
the sender incurs for the message
- A new `GasPremium` field has been added, which controls the reward a miner
earns for including the message

A sender will never be charged more than `GasFeeCap * GasLimit`. 
A miner will typically earn `GasPremium * GasLimit` as a reward.

The `Blockheader` structure has one new field, called `ParentBaseFee`. 
Informally speaking,the `ParentBaseFee`
is increased when blocks are densely packed with messages, and decreased otherwise.

The `ParentBaseFee` is used when calculating how much a sender burns when executing a message. _Burning_ simply refers to sending attoFIL to a dedicated, unreachable account.
A message causes `ParentBaseFee * GasUsed` attoFIL to be burnt.

#### Real gas values

This release also includes our first "real" gas costs for primitive operations.
The costs were designed to account for both the _time_ that message execution takes,
as well as the _space_ a message adds to the state tree.

## Deal-making changes

There are three key changes to the deal-making process.

#### Committed Capacity sectors

Miners can now pledge "Committed Capacity" (CC) sectors, which are explicitly
stated as containing junk data, and must not include any deals. Miners can do this
to increase their storage power, and win block rewards from this pledged storage.

They can mark these sectors as "upgradable" with `lotus-miner sectors mark-for-upgrade`.
If the miner receives and accepts one or more storage deals, the sector that includes
those deals will _replace_ the CC sector. This is intended to maximize the amount of useful
storage on the Filecoin network.

#### Fast-retrieval deals

Clients can now include a `fast-retrieval` flag when proposing deals with storage miners.
If set to true, the miner will include an extra copy of the deal data. This
data can be quickly served in a retrieval deal, since it will not need to be unsealed.

#### Multiple deals per sector

Miners can now pack multiple deals into a single sector, so long as all the deals
fit into the sector capacity. This should increase the packing efficiency of miners.

### Renamed features

To improve the user experience, we updated several names to mainatin
standard prefixing, and to better reflect the meaning of the features being referenced.

In particular, the Lotus miner binary is now called `lotus-miner`, the default
path for miner data is now `~/.lotusminer`, and the environment variable
that sets the path for miner data is now `$LOTUS_MINER_PATH`. A full list of renamed
features can be found [here](https://github.com/filecoin-project/lotus/issues/2304).

## Changelog

#### Downstream upgrades
- Upgrades markets to v0.5.6 (https://github.com/filecoin-project/lotus/pull/3058)
- Upgrades specs-actors to v0.9.3 (https://github.com/filecoin-project/lotus/pull/3151)

#### Core protocol
- Introduces gas values, replacing placeholders (https://github.com/filecoin-project/lotus/pull/2343)
- Implements EIP-1559, introducing a network base fee, message gas fee cap, and message gas fee premium (https://github.com/filecoin-project/lotus/pull/2874)
- Implements Poisson Sortition for elections (https://github.com/filecoin-project/lotus/pull/2084)

#### Deal-making lifecycle
- Introduces "Committed Capacity" sectors (https://github.com/filecoin-project/lotus/pull/2220)
- Introduces "fast-retrieval" flag for deals (https://github.com/filecoin-project/lotus/pull/2323
- Supports packing multiple deals into one sector (https://github.com/filecoin-project/storage-fsm/pull/38)

#### Enhancements

- Optimized message pool selection logic (https://github.com/filecoin-project/lotus/pull/2838)
- Window-based scheduling of sealing tasks (https://github.com/filecoin-project/sector-storage/pull/67)
- Faster window PoSt (https://github.com/filecoin-project/lotus/pull/2209/files)
- Refactors the payment channel manager (https://github.com/filecoin-project/lotus/pull/2640)
- Refactors blocksync (https://github.com/filecoin-project/lotus/pull/2715/files)

#### UX

- Provide status updates for data-transfer (https://github.com/filecoin-project/lotus/pull/3162, https://github.com/filecoin-project/lotus/pull/3191)
- Miners can customise asks (https://github.com/filecoin-project/lotus/pull/2046)
- Miners can toggle auto-acceptance of deals (https://github.com/filecoin-project/lotus/pull/1994)
- Miners can maintain a blocklist of piece CIDs (https://github.com/filecoin-project/lotus/pull/2069)

## Contributors

The following contributors had 10 or more commits go into this release.
We are grateful for every contribution!

| Contributor        | Commits | Lines ±       |
|--------------------|---------|---------------|
| magik6k            | 361     | +13197/-6136  |
| Kubuxu             | 227     | +5670/-2587   |
| arajasek           | 120     | +2916/-1264   |
| whyrusleeping      | 112     | +3979/-1089   |
| vyzo               | 99      | +3343/-1305   |
| dirkmc             | 68      | +8732/-3621   |
| laser              | 45      | +1489/-501    |
| hannahhoward       | 43      | +2654/-990    |
| frrist             | 37      | +6630/-4338   |
| schomatis          | 28      | +3016/-1368   |
| placer14           | 27      | +824/-350     |
| raulk              | 25      | +28718/-29849 |
| mrsmkl             | 22      | +560/-368     |
| travisperson       | 18      | +1354/-314    |
| nonsense           | 16      | +2956/-2842   |
| ingar              | 13      | +331/-123     |
| daviddias          | 11      | +311/-11      |
| Stebalien          | 11      | +1204/-980    |
| RobQuistNL         | 10      | +69/-74       |

# 0.1.0 / 2019-12-11

We are very excited to release **lotus** 0.1.0. This is our testnet release. To install lotus and join the testnet, please visit [lotu.sh](lotu.sh). Please file bug reports as [issues](https://github.com/filecoin-project/lotus/issues).

A huge thank you to all contributors for this testnet release!<|MERGE_RESOLUTION|>--- conflicted
+++ resolved
@@ -1,6 +1,5 @@
 # Lotus changelog
 
-<<<<<<< HEAD
 # 1.7.0-rc1 / 2021-04-13
 
 This is an optional Lotus release that introduces various improvements to the sealing, mining, and deal-making processes.
@@ -67,15 +66,14 @@
 - Fix fallback chainstore (https://github.com/filecoin-project/lotus/pull/6003)
 - fix 4857: show help for set-addrs (https://github.com/filecoin-project/lotus/pull/5943)
 - fix health report (https://github.com/filecoin-project/lotus/pull/6011)
-=======
+
 # 1.8.0 / 2021-04-05
 
 This is a mandatory release of Lotus that upgrades the network to version 12, which introduces various performance improvements to the cron processing of the power actor. The network will upgrade at height 712320, which is 2021-04-29T06:00:00Z.
 
-## Changes 
+## Changes
 
 - v4 specs-actors integration, nv12 migration (https://github.com/filecoin-project/lotus/pull/6116)
->>>>>>> 5c56017d
 
 # 1.6.0 / 2021-04-05
 
