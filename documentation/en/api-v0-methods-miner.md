# Groups
* [](#)
  * [Closing](#Closing)
  * [Discover](#Discover)
  * [Session](#Session)
  * [Shutdown](#Shutdown)
  * [Version](#Version)
* [Actor](#Actor)
  * [ActorAddress](#ActorAddress)
  * [ActorAddressConfig](#ActorAddressConfig)
  * [ActorSectorSize](#ActorSectorSize)
* [Auth](#Auth)
  * [AuthNew](#AuthNew)
  * [AuthVerify](#AuthVerify)
* [Check](#Check)
  * [CheckProvable](#CheckProvable)
* [Compute](#Compute)
  * [ComputeProof](#ComputeProof)
* [Create](#Create)
  * [CreateBackup](#CreateBackup)
* [Dagstore](#Dagstore)
  * [DagstoreGC](#DagstoreGC)
  * [DagstoreInitializeAll](#DagstoreInitializeAll)
  * [DagstoreInitializeShard](#DagstoreInitializeShard)
  * [DagstoreListShards](#DagstoreListShards)
  * [DagstoreRecoverShard](#DagstoreRecoverShard)
* [Deals](#Deals)
  * [DealsConsiderOfflineRetrievalDeals](#DealsConsiderOfflineRetrievalDeals)
  * [DealsConsiderOfflineStorageDeals](#DealsConsiderOfflineStorageDeals)
  * [DealsConsiderOnlineRetrievalDeals](#DealsConsiderOnlineRetrievalDeals)
  * [DealsConsiderOnlineStorageDeals](#DealsConsiderOnlineStorageDeals)
  * [DealsConsiderUnverifiedStorageDeals](#DealsConsiderUnverifiedStorageDeals)
  * [DealsConsiderVerifiedStorageDeals](#DealsConsiderVerifiedStorageDeals)
  * [DealsImportData](#DealsImportData)
  * [DealsList](#DealsList)
  * [DealsPieceCidBlocklist](#DealsPieceCidBlocklist)
  * [DealsSetConsiderOfflineRetrievalDeals](#DealsSetConsiderOfflineRetrievalDeals)
  * [DealsSetConsiderOfflineStorageDeals](#DealsSetConsiderOfflineStorageDeals)
  * [DealsSetConsiderOnlineRetrievalDeals](#DealsSetConsiderOnlineRetrievalDeals)
  * [DealsSetConsiderOnlineStorageDeals](#DealsSetConsiderOnlineStorageDeals)
  * [DealsSetConsiderUnverifiedStorageDeals](#DealsSetConsiderUnverifiedStorageDeals)
  * [DealsSetConsiderVerifiedStorageDeals](#DealsSetConsiderVerifiedStorageDeals)
  * [DealsSetPieceCidBlocklist](#DealsSetPieceCidBlocklist)
* [I](#I)
  * [ID](#ID)
* [Log](#Log)
  * [LogAlerts](#LogAlerts)
  * [LogList](#LogList)
  * [LogSetLevel](#LogSetLevel)
* [Market](#Market)
  * [MarketCancelDataTransfer](#MarketCancelDataTransfer)
  * [MarketDataTransferDiagnostics](#MarketDataTransferDiagnostics)
  * [MarketDataTransferUpdates](#MarketDataTransferUpdates)
  * [MarketGetAsk](#MarketGetAsk)
  * [MarketGetDealUpdates](#MarketGetDealUpdates)
  * [MarketGetRetrievalAsk](#MarketGetRetrievalAsk)
  * [MarketImportDealData](#MarketImportDealData)
  * [MarketListDataTransfers](#MarketListDataTransfers)
  * [MarketListDeals](#MarketListDeals)
  * [MarketListIncompleteDeals](#MarketListIncompleteDeals)
  * [MarketListRetrievalDeals](#MarketListRetrievalDeals)
  * [MarketPendingDeals](#MarketPendingDeals)
  * [MarketPublishPendingDeals](#MarketPublishPendingDeals)
  * [MarketRestartDataTransfer](#MarketRestartDataTransfer)
  * [MarketRetryPublishDeal](#MarketRetryPublishDeal)
  * [MarketSetAsk](#MarketSetAsk)
  * [MarketSetRetrievalAsk](#MarketSetRetrievalAsk)
* [Mining](#Mining)
  * [MiningBase](#MiningBase)
* [Net](#Net)
  * [NetAddrsListen](#NetAddrsListen)
  * [NetAgentVersion](#NetAgentVersion)
  * [NetAutoNatStatus](#NetAutoNatStatus)
  * [NetBandwidthStats](#NetBandwidthStats)
  * [NetBandwidthStatsByPeer](#NetBandwidthStatsByPeer)
  * [NetBandwidthStatsByProtocol](#NetBandwidthStatsByProtocol)
  * [NetBlockAdd](#NetBlockAdd)
  * [NetBlockList](#NetBlockList)
  * [NetBlockRemove](#NetBlockRemove)
  * [NetConnect](#NetConnect)
  * [NetConnectedness](#NetConnectedness)
  * [NetDisconnect](#NetDisconnect)
  * [NetFindPeer](#NetFindPeer)
  * [NetLimit](#NetLimit)
  * [NetPeerInfo](#NetPeerInfo)
  * [NetPeers](#NetPeers)
  * [NetPubsubScores](#NetPubsubScores)
  * [NetSetLimit](#NetSetLimit)
  * [NetStat](#NetStat)
* [Pieces](#Pieces)
  * [PiecesGetCIDInfo](#PiecesGetCIDInfo)
  * [PiecesGetPieceInfo](#PiecesGetPieceInfo)
  * [PiecesListCidInfos](#PiecesListCidInfos)
  * [PiecesListPieces](#PiecesListPieces)
* [Pledge](#Pledge)
  * [PledgeSector](#PledgeSector)
* [Return](#Return)
  * [ReturnAddPiece](#ReturnAddPiece)
  * [ReturnFetch](#ReturnFetch)
  * [ReturnFinalizeReplicaUpdate](#ReturnFinalizeReplicaUpdate)
  * [ReturnFinalizeSector](#ReturnFinalizeSector)
  * [ReturnGenerateSectorKeyFromData](#ReturnGenerateSectorKeyFromData)
  * [ReturnMoveStorage](#ReturnMoveStorage)
  * [ReturnProveReplicaUpdate1](#ReturnProveReplicaUpdate1)
  * [ReturnProveReplicaUpdate2](#ReturnProveReplicaUpdate2)
  * [ReturnReadPiece](#ReturnReadPiece)
  * [ReturnReleaseUnsealed](#ReturnReleaseUnsealed)
  * [ReturnReplicaUpdate](#ReturnReplicaUpdate)
  * [ReturnSealCommit1](#ReturnSealCommit1)
  * [ReturnSealCommit2](#ReturnSealCommit2)
  * [ReturnSealPreCommit1](#ReturnSealPreCommit1)
  * [ReturnSealPreCommit2](#ReturnSealPreCommit2)
  * [ReturnUnsealPiece](#ReturnUnsealPiece)
* [Runtime](#Runtime)
  * [RuntimeSubsystems](#RuntimeSubsystems)
* [Sealing](#Sealing)
  * [SealingAbort](#SealingAbort)
  * [SealingSchedDiag](#SealingSchedDiag)
* [Sector](#Sector)
  * [SectorAbortUpgrade](#SectorAbortUpgrade)
  * [SectorAddPieceToAny](#SectorAddPieceToAny)
  * [SectorCommitFlush](#SectorCommitFlush)
  * [SectorCommitPending](#SectorCommitPending)
  * [SectorGetExpectedSealDuration](#SectorGetExpectedSealDuration)
  * [SectorGetSealDelay](#SectorGetSealDelay)
  * [SectorMarkForUpgrade](#SectorMarkForUpgrade)
  * [SectorMatchPendingPiecesToOpenSectors](#SectorMatchPendingPiecesToOpenSectors)
  * [SectorPreCommitFlush](#SectorPreCommitFlush)
  * [SectorPreCommitPending](#SectorPreCommitPending)
  * [SectorRemove](#SectorRemove)
  * [SectorSetExpectedSealDuration](#SectorSetExpectedSealDuration)
  * [SectorSetSealDelay](#SectorSetSealDelay)
  * [SectorStartSealing](#SectorStartSealing)
  * [SectorTerminate](#SectorTerminate)
  * [SectorTerminateFlush](#SectorTerminateFlush)
  * [SectorTerminatePending](#SectorTerminatePending)
* [Sectors](#Sectors)
  * [SectorsList](#SectorsList)
  * [SectorsListInStates](#SectorsListInStates)
  * [SectorsRefs](#SectorsRefs)
  * [SectorsStatus](#SectorsStatus)
  * [SectorsSummary](#SectorsSummary)
  * [SectorsUnsealPiece](#SectorsUnsealPiece)
  * [SectorsUpdate](#SectorsUpdate)
* [Storage](#Storage)
  * [StorageAddLocal](#StorageAddLocal)
  * [StorageAttach](#StorageAttach)
  * [StorageBestAlloc](#StorageBestAlloc)
  * [StorageDeclareSector](#StorageDeclareSector)
  * [StorageDropSector](#StorageDropSector)
  * [StorageFindSector](#StorageFindSector)
  * [StorageGetLocks](#StorageGetLocks)
  * [StorageInfo](#StorageInfo)
  * [StorageList](#StorageList)
  * [StorageLocal](#StorageLocal)
  * [StorageLock](#StorageLock)
  * [StorageReportHealth](#StorageReportHealth)
  * [StorageStat](#StorageStat)
  * [StorageTryLock](#StorageTryLock)
* [Worker](#Worker)
  * [WorkerConnect](#WorkerConnect)
  * [WorkerJobs](#WorkerJobs)
  * [WorkerStats](#WorkerStats)
## 


### Closing


Perms: read

Inputs: `null`

Response: `{}`

### Discover


Perms: read

Inputs: `null`

Response:
```json
{
  "info": {
    "title": "Lotus RPC API",
    "version": "1.2.1/generated=2020-11-22T08:22:42-06:00"
  },
  "methods": [],
  "openrpc": "1.2.6"
}
```

### Session


Perms: read

Inputs: `null`

Response: `"07070707-0707-0707-0707-070707070707"`

### Shutdown


Perms: admin

Inputs: `null`

Response: `{}`

### Version


Perms: read

Inputs: `null`

Response:
```json
{
  "Version": "string value",
  "APIVersion": 131584,
  "BlockDelay": 42
}
```

## Actor


### ActorAddress


Perms: read

Inputs: `null`

Response: `"f01234"`

### ActorAddressConfig


Perms: read

Inputs: `null`

Response:
```json
{
  "PreCommitControl": [
    "f01234"
  ],
  "CommitControl": [
    "f01234"
  ],
  "TerminateControl": [
    "f01234"
  ],
  "DealPublishControl": [
    "f01234"
  ],
  "DisableOwnerFallback": true,
  "DisableWorkerFallback": true
}
```

### ActorSectorSize


Perms: read

Inputs:
```json
[
  "f01234"
]
```

Response: `34359738368`

## Auth


### AuthNew


Perms: admin

Inputs:
```json
[
  [
    "write"
  ]
]
```

Response: `"Ynl0ZSBhcnJheQ=="`

### AuthVerify


Perms: read

Inputs:
```json
[
  "string value"
]
```

Response:
```json
[
  "write"
]
```

## Check


### CheckProvable


Perms: admin

Inputs:
```json
[
  8,
<<<<<<< HEAD
  [
    {
      "ID": {
        "Miner": 1000,
        "Number": 9
      },
      "ProofType": 8
    }
  ],
=======
  null,
  null,
>>>>>>> a65386b4
  true
]
```

Response:
```json
{
  "123": "can't acquire read lock"
}
```

## Compute


### ComputeProof


Perms: read

Inputs:
```json
[
  [
    {
      "SealProof": 8,
      "SectorNumber": 9,
      "SectorKey": null,
      "SealedCID": {
        "/": "bafy2bzacea3wsdh6y3a36tb3skempjoxqpuyompjbmfeyf34fi3uy6uue42v4"
      }
    }
  ],
  "Bw==",
  10101,
  15
]
```

Response:
```json
[
  {
    "PoStProof": 8,
    "ProofBytes": "Ynl0ZSBhcnJheQ=="
  }
]
```

## Create


### CreateBackup
CreateBackup creates node backup onder the specified file name. The
method requires that the lotus-miner is running with the
LOTUS_BACKUP_BASE_PATH environment variable set to some path, and that
the path specified when calling CreateBackup is within the base path


Perms: admin

Inputs:
```json
[
  "string value"
]
```

Response: `{}`

## Dagstore


### DagstoreGC
DagstoreGC runs garbage collection on the DAG store.


Perms: admin

Inputs: `null`

Response:
```json
[
  {
    "Key": "baga6ea4seaqecmtz7iak33dsfshi627abz4i4665dfuzr3qfs4bmad6dx3iigdq",
    "Success": false,
    "Error": "\u003cerror\u003e"
  }
]
```

### DagstoreInitializeAll
DagstoreInitializeAll initializes all uninitialized shards in bulk,
according to the policy passed in the parameters.

It is recommended to set a maximum concurrency to avoid extreme
IO pressure if the storage subsystem has a large amount of deals.

It returns a stream of events to report progress.


Perms: write

Inputs:
```json
[
  {
    "MaxConcurrency": 123,
    "IncludeSealed": true
  }
]
```

Response:
```json
{
  "Key": "string value",
  "Event": "string value",
  "Success": true,
  "Error": "string value",
  "Total": 123,
  "Current": 123
}
```

### DagstoreInitializeShard
DagstoreInitializeShard initializes an uninitialized shard.

Initialization consists of fetching the shard's data (deal payload) from
the storage subsystem, generating an index, and persisting the index
to facilitate later retrievals, and/or to publish to external sources.

This operation is intended to complement the initial migration. The
migration registers a shard for every unique piece CID, with lazy
initialization. Thus, shards are not initialized immediately to avoid
IO activity competing with proving. Instead, shard are initialized
when first accessed. This method forces the initialization of a shard by
accessing it and immediately releasing it. This is useful to warm up the
cache to facilitate subsequent retrievals, and to generate the indexes
to publish them externally.

This operation fails if the shard is not in ShardStateNew state.
It blocks until initialization finishes.


Perms: write

Inputs:
```json
[
  "string value"
]
```

Response: `{}`

### DagstoreListShards
DagstoreListShards returns information about all shards known to the
DAG store. Only available on nodes running the markets subsystem.


Perms: read

Inputs: `null`

Response:
```json
[
  {
    "Key": "baga6ea4seaqecmtz7iak33dsfshi627abz4i4665dfuzr3qfs4bmad6dx3iigdq",
    "State": "ShardStateAvailable",
    "Error": "\u003cerror\u003e"
  }
]
```

### DagstoreRecoverShard
DagstoreRecoverShard attempts to recover a failed shard.

This operation fails if the shard is not in ShardStateErrored state.
It blocks until recovery finishes. If recovery failed, it returns the
error.


Perms: write

Inputs:
```json
[
  "string value"
]
```

Response: `{}`

## Deals


### DealsConsiderOfflineRetrievalDeals


Perms: admin

Inputs: `null`

Response: `true`

### DealsConsiderOfflineStorageDeals


Perms: admin

Inputs: `null`

Response: `true`

### DealsConsiderOnlineRetrievalDeals


Perms: admin

Inputs: `null`

Response: `true`

### DealsConsiderOnlineStorageDeals


Perms: admin

Inputs: `null`

Response: `true`

### DealsConsiderUnverifiedStorageDeals


Perms: admin

Inputs: `null`

Response: `true`

### DealsConsiderVerifiedStorageDeals


Perms: admin

Inputs: `null`

Response: `true`

### DealsImportData


Perms: admin

Inputs:
```json
[
  {
    "/": "bafy2bzacea3wsdh6y3a36tb3skempjoxqpuyompjbmfeyf34fi3uy6uue42v4"
  },
  "string value"
]
```

Response: `{}`

### DealsList


Perms: admin

Inputs: `null`

Response:
```json
[
  {
    "Proposal": {
      "PieceCID": {
        "/": "bafy2bzacea3wsdh6y3a36tb3skempjoxqpuyompjbmfeyf34fi3uy6uue42v4"
      },
      "PieceSize": 1032,
      "VerifiedDeal": true,
      "Client": "f01234",
      "Provider": "f01234",
      "Label": "string value",
      "StartEpoch": 10101,
      "EndEpoch": 10101,
      "StoragePricePerEpoch": "0",
      "ProviderCollateral": "0",
      "ClientCollateral": "0"
    },
    "State": {
      "SectorStartEpoch": 10101,
      "LastUpdatedEpoch": 10101,
      "SlashEpoch": 10101
    }
  }
]
```

### DealsPieceCidBlocklist


Perms: admin

Inputs: `null`

Response:
```json
[
  {
    "/": "bafy2bzacea3wsdh6y3a36tb3skempjoxqpuyompjbmfeyf34fi3uy6uue42v4"
  }
]
```

### DealsSetConsiderOfflineRetrievalDeals


Perms: admin

Inputs:
```json
[
  true
]
```

Response: `{}`

### DealsSetConsiderOfflineStorageDeals


Perms: admin

Inputs:
```json
[
  true
]
```

Response: `{}`

### DealsSetConsiderOnlineRetrievalDeals


Perms: admin

Inputs:
```json
[
  true
]
```

Response: `{}`

### DealsSetConsiderOnlineStorageDeals


Perms: admin

Inputs:
```json
[
  true
]
```

Response: `{}`

### DealsSetConsiderUnverifiedStorageDeals


Perms: admin

Inputs:
```json
[
  true
]
```

Response: `{}`

### DealsSetConsiderVerifiedStorageDeals


Perms: admin

Inputs:
```json
[
  true
]
```

Response: `{}`

### DealsSetPieceCidBlocklist


Perms: admin

Inputs:
```json
[
  [
    {
      "/": "bafy2bzacea3wsdh6y3a36tb3skempjoxqpuyompjbmfeyf34fi3uy6uue42v4"
    }
  ]
]
```

Response: `{}`

## I


### ID


Perms: read

Inputs: `null`

Response: `"12D3KooWGzxzKZYveHXtpG6AsrUJBcWxHBFS2HsEoGTxrMLvKXtf"`

## Log


### LogAlerts


Perms: admin

Inputs: `null`

Response:
```json
[
  {
    "Type": {
      "System": "string value",
      "Subsystem": "string value"
    },
    "Active": true,
    "LastActive": {
      "Type": "string value",
      "Message": "json raw message",
      "Time": "0001-01-01T00:00:00Z"
    },
    "LastResolved": {
      "Type": "string value",
      "Message": "json raw message",
      "Time": "0001-01-01T00:00:00Z"
    }
  }
]
```

### LogList


Perms: write

Inputs: `null`

Response:
```json
[
  "string value"
]
```

### LogSetLevel


Perms: write

Inputs:
```json
[
  "string value",
  "string value"
]
```

Response: `{}`

## Market


### MarketCancelDataTransfer
MarketCancelDataTransfer cancels a data transfer with the given transfer ID and other peer


Perms: write

Inputs:
```json
[
  3,
  "12D3KooWGzxzKZYveHXtpG6AsrUJBcWxHBFS2HsEoGTxrMLvKXtf",
  true
]
```

Response: `{}`

### MarketDataTransferDiagnostics
MarketDataTransferDiagnostics generates debugging information about current data transfers over graphsync


Perms: write

Inputs:
```json
[
  "12D3KooWGzxzKZYveHXtpG6AsrUJBcWxHBFS2HsEoGTxrMLvKXtf"
]
```

Response:
```json
{
  "ReceivingTransfers": [
    {
      "RequestID": 4,
      "RequestState": "string value",
      "IsCurrentChannelRequest": true,
      "ChannelID": {
        "Initiator": "12D3KooWGzxzKZYveHXtpG6AsrUJBcWxHBFS2HsEoGTxrMLvKXtf",
        "Responder": "12D3KooWGzxzKZYveHXtpG6AsrUJBcWxHBFS2HsEoGTxrMLvKXtf",
        "ID": 3
      },
      "ChannelState": {
        "TransferID": 3,
        "Status": 1,
        "BaseCID": {
          "/": "bafy2bzacea3wsdh6y3a36tb3skempjoxqpuyompjbmfeyf34fi3uy6uue42v4"
        },
        "IsInitiator": true,
        "IsSender": true,
        "Voucher": "string value",
        "Message": "string value",
        "OtherPeer": "12D3KooWGzxzKZYveHXtpG6AsrUJBcWxHBFS2HsEoGTxrMLvKXtf",
        "Transferred": 42,
        "Stages": {
          "Stages": [
            {
              "Name": "string value",
              "Description": "string value",
              "CreatedTime": "0001-01-01T00:00:00Z",
              "UpdatedTime": "0001-01-01T00:00:00Z",
              "Logs": [
                {
                  "Log": "string value",
                  "UpdatedTime": "0001-01-01T00:00:00Z"
                }
              ]
            }
          ]
        }
      },
      "Diagnostics": [
        "string value"
      ]
    }
  ],
  "SendingTransfers": [
    {
      "RequestID": 4,
      "RequestState": "string value",
      "IsCurrentChannelRequest": true,
      "ChannelID": {
        "Initiator": "12D3KooWGzxzKZYveHXtpG6AsrUJBcWxHBFS2HsEoGTxrMLvKXtf",
        "Responder": "12D3KooWGzxzKZYveHXtpG6AsrUJBcWxHBFS2HsEoGTxrMLvKXtf",
        "ID": 3
      },
      "ChannelState": {
        "TransferID": 3,
        "Status": 1,
        "BaseCID": {
          "/": "bafy2bzacea3wsdh6y3a36tb3skempjoxqpuyompjbmfeyf34fi3uy6uue42v4"
        },
        "IsInitiator": true,
        "IsSender": true,
        "Voucher": "string value",
        "Message": "string value",
        "OtherPeer": "12D3KooWGzxzKZYveHXtpG6AsrUJBcWxHBFS2HsEoGTxrMLvKXtf",
        "Transferred": 42,
        "Stages": {
          "Stages": [
            {
              "Name": "string value",
              "Description": "string value",
              "CreatedTime": "0001-01-01T00:00:00Z",
              "UpdatedTime": "0001-01-01T00:00:00Z",
              "Logs": [
                {
                  "Log": "string value",
                  "UpdatedTime": "0001-01-01T00:00:00Z"
                }
              ]
            }
          ]
        }
      },
      "Diagnostics": [
        "string value"
      ]
    }
  ]
}
```

### MarketDataTransferUpdates


Perms: write

Inputs: `null`

Response:
```json
{
  "TransferID": 3,
  "Status": 1,
  "BaseCID": {
    "/": "bafy2bzacea3wsdh6y3a36tb3skempjoxqpuyompjbmfeyf34fi3uy6uue42v4"
  },
  "IsInitiator": true,
  "IsSender": true,
  "Voucher": "string value",
  "Message": "string value",
  "OtherPeer": "12D3KooWGzxzKZYveHXtpG6AsrUJBcWxHBFS2HsEoGTxrMLvKXtf",
  "Transferred": 42,
  "Stages": {
    "Stages": [
      {
        "Name": "string value",
        "Description": "string value",
        "CreatedTime": "0001-01-01T00:00:00Z",
        "UpdatedTime": "0001-01-01T00:00:00Z",
        "Logs": [
          {
            "Log": "string value",
            "UpdatedTime": "0001-01-01T00:00:00Z"
          }
        ]
      }
    ]
  }
}
```

### MarketGetAsk


Perms: read

Inputs: `null`

Response:
```json
{
  "Ask": {
    "Price": "0",
    "VerifiedPrice": "0",
    "MinPieceSize": 1032,
    "MaxPieceSize": 1032,
    "Miner": "f01234",
    "Timestamp": 10101,
    "Expiry": 10101,
    "SeqNo": 42
  },
  "Signature": {
    "Type": 2,
    "Data": "Ynl0ZSBhcnJheQ=="
  }
}
```

### MarketGetDealUpdates


Perms: read

Inputs: `null`

Response:
```json
{
  "Proposal": {
    "PieceCID": {
      "/": "bafy2bzacea3wsdh6y3a36tb3skempjoxqpuyompjbmfeyf34fi3uy6uue42v4"
    },
    "PieceSize": 1032,
    "VerifiedDeal": true,
    "Client": "f01234",
    "Provider": "f01234",
    "Label": "string value",
    "StartEpoch": 10101,
    "EndEpoch": 10101,
    "StoragePricePerEpoch": "0",
    "ProviderCollateral": "0",
    "ClientCollateral": "0"
  },
  "ClientSignature": {
    "Type": 2,
    "Data": "Ynl0ZSBhcnJheQ=="
  },
  "ProposalCid": {
    "/": "bafy2bzacea3wsdh6y3a36tb3skempjoxqpuyompjbmfeyf34fi3uy6uue42v4"
  },
  "AddFundsCid": null,
  "PublishCid": null,
  "Miner": "12D3KooWGzxzKZYveHXtpG6AsrUJBcWxHBFS2HsEoGTxrMLvKXtf",
  "Client": "12D3KooWGzxzKZYveHXtpG6AsrUJBcWxHBFS2HsEoGTxrMLvKXtf",
  "State": 42,
  "PiecePath": ".lotusminer/fstmp123",
  "MetadataPath": ".lotusminer/fstmp123",
  "SlashEpoch": 10101,
  "FastRetrieval": true,
  "Message": "string value",
  "FundsReserved": "0",
  "Ref": {
    "TransferType": "string value",
    "Root": {
      "/": "bafy2bzacea3wsdh6y3a36tb3skempjoxqpuyompjbmfeyf34fi3uy6uue42v4"
    },
    "PieceCid": null,
    "PieceSize": 1024,
    "RawBlockSize": 42
  },
  "AvailableForRetrieval": true,
  "DealID": 5432,
  "CreationTime": "0001-01-01T00:00:00Z",
  "TransferChannelId": {
    "Initiator": "12D3KooWGzxzKZYveHXtpG6AsrUJBcWxHBFS2HsEoGTxrMLvKXtf",
    "Responder": "12D3KooWGzxzKZYveHXtpG6AsrUJBcWxHBFS2HsEoGTxrMLvKXtf",
    "ID": 3
  },
  "SectorNumber": 9,
  "InboundCAR": "string value"
}
```

### MarketGetRetrievalAsk


Perms: read

Inputs: `null`

Response:
```json
{
  "PricePerByte": "0",
  "UnsealPrice": "0",
  "PaymentInterval": 42,
  "PaymentIntervalIncrease": 42
}
```

### MarketImportDealData


Perms: write

Inputs:
```json
[
  {
    "/": "bafy2bzacea3wsdh6y3a36tb3skempjoxqpuyompjbmfeyf34fi3uy6uue42v4"
  },
  "string value"
]
```

Response: `{}`

### MarketListDataTransfers


Perms: write

Inputs: `null`

Response:
```json
[
  {
    "TransferID": 3,
    "Status": 1,
    "BaseCID": {
      "/": "bafy2bzacea3wsdh6y3a36tb3skempjoxqpuyompjbmfeyf34fi3uy6uue42v4"
    },
    "IsInitiator": true,
    "IsSender": true,
    "Voucher": "string value",
    "Message": "string value",
    "OtherPeer": "12D3KooWGzxzKZYveHXtpG6AsrUJBcWxHBFS2HsEoGTxrMLvKXtf",
    "Transferred": 42,
    "Stages": {
      "Stages": [
        {
          "Name": "string value",
          "Description": "string value",
          "CreatedTime": "0001-01-01T00:00:00Z",
          "UpdatedTime": "0001-01-01T00:00:00Z",
          "Logs": [
            {
              "Log": "string value",
              "UpdatedTime": "0001-01-01T00:00:00Z"
            }
          ]
        }
      ]
    }
  }
]
```

### MarketListDeals


Perms: read

Inputs: `null`

Response:
```json
[
  {
    "Proposal": {
      "PieceCID": {
        "/": "bafy2bzacea3wsdh6y3a36tb3skempjoxqpuyompjbmfeyf34fi3uy6uue42v4"
      },
      "PieceSize": 1032,
      "VerifiedDeal": true,
      "Client": "f01234",
      "Provider": "f01234",
      "Label": "string value",
      "StartEpoch": 10101,
      "EndEpoch": 10101,
      "StoragePricePerEpoch": "0",
      "ProviderCollateral": "0",
      "ClientCollateral": "0"
    },
    "State": {
      "SectorStartEpoch": 10101,
      "LastUpdatedEpoch": 10101,
      "SlashEpoch": 10101
    }
  }
]
```

### MarketListIncompleteDeals


Perms: read

Inputs: `null`

Response:
```json
[
  {
    "Proposal": {
      "PieceCID": {
        "/": "bafy2bzacea3wsdh6y3a36tb3skempjoxqpuyompjbmfeyf34fi3uy6uue42v4"
      },
      "PieceSize": 1032,
      "VerifiedDeal": true,
      "Client": "f01234",
      "Provider": "f01234",
      "Label": "string value",
      "StartEpoch": 10101,
      "EndEpoch": 10101,
      "StoragePricePerEpoch": "0",
      "ProviderCollateral": "0",
      "ClientCollateral": "0"
    },
    "ClientSignature": {
      "Type": 2,
      "Data": "Ynl0ZSBhcnJheQ=="
    },
    "ProposalCid": {
      "/": "bafy2bzacea3wsdh6y3a36tb3skempjoxqpuyompjbmfeyf34fi3uy6uue42v4"
    },
    "AddFundsCid": null,
    "PublishCid": null,
    "Miner": "12D3KooWGzxzKZYveHXtpG6AsrUJBcWxHBFS2HsEoGTxrMLvKXtf",
    "Client": "12D3KooWGzxzKZYveHXtpG6AsrUJBcWxHBFS2HsEoGTxrMLvKXtf",
    "State": 42,
    "PiecePath": ".lotusminer/fstmp123",
    "MetadataPath": ".lotusminer/fstmp123",
    "SlashEpoch": 10101,
    "FastRetrieval": true,
    "Message": "string value",
    "FundsReserved": "0",
    "Ref": {
      "TransferType": "string value",
      "Root": {
        "/": "bafy2bzacea3wsdh6y3a36tb3skempjoxqpuyompjbmfeyf34fi3uy6uue42v4"
      },
      "PieceCid": null,
      "PieceSize": 1024,
      "RawBlockSize": 42
    },
    "AvailableForRetrieval": true,
    "DealID": 5432,
    "CreationTime": "0001-01-01T00:00:00Z",
    "TransferChannelId": {
      "Initiator": "12D3KooWGzxzKZYveHXtpG6AsrUJBcWxHBFS2HsEoGTxrMLvKXtf",
      "Responder": "12D3KooWGzxzKZYveHXtpG6AsrUJBcWxHBFS2HsEoGTxrMLvKXtf",
      "ID": 3
    },
    "SectorNumber": 9,
    "InboundCAR": "string value"
  }
]
```

### MarketListRetrievalDeals


Perms: read

Inputs: `null`

Response:
```json
[
  {
    "PayloadCID": {
      "/": "bafy2bzacea3wsdh6y3a36tb3skempjoxqpuyompjbmfeyf34fi3uy6uue42v4"
    },
    "ID": 5,
    "Selector": {
      "Raw": "Ynl0ZSBhcnJheQ=="
    },
    "PieceCID": null,
    "PricePerByte": "0",
    "PaymentInterval": 42,
    "PaymentIntervalIncrease": 42,
    "UnsealPrice": "0",
    "StoreID": 42,
    "ChannelID": {
      "Initiator": "12D3KooWGzxzKZYveHXtpG6AsrUJBcWxHBFS2HsEoGTxrMLvKXtf",
      "Responder": "12D3KooWGzxzKZYveHXtpG6AsrUJBcWxHBFS2HsEoGTxrMLvKXtf",
      "ID": 3
    },
    "PieceInfo": {
      "PieceCID": {
        "/": "bafy2bzacea3wsdh6y3a36tb3skempjoxqpuyompjbmfeyf34fi3uy6uue42v4"
      },
      "Deals": [
        {
          "DealID": 5432,
          "SectorID": 9,
          "Offset": 1032,
          "Length": 1032
        }
      ]
    },
    "Status": 0,
    "Receiver": "12D3KooWGzxzKZYveHXtpG6AsrUJBcWxHBFS2HsEoGTxrMLvKXtf",
    "TotalSent": 42,
    "FundsReceived": "0",
    "Message": "string value",
    "CurrentInterval": 42,
    "LegacyProtocol": true
  }
]
```

### MarketPendingDeals


Perms: write

Inputs: `null`

Response:
```json
{
  "Deals": [
    {
      "Proposal": {
        "PieceCID": {
          "/": "bafy2bzacea3wsdh6y3a36tb3skempjoxqpuyompjbmfeyf34fi3uy6uue42v4"
        },
        "PieceSize": 1032,
        "VerifiedDeal": true,
        "Client": "f01234",
        "Provider": "f01234",
        "Label": "string value",
        "StartEpoch": 10101,
        "EndEpoch": 10101,
        "StoragePricePerEpoch": "0",
        "ProviderCollateral": "0",
        "ClientCollateral": "0"
      },
      "ClientSignature": {
        "Type": 2,
        "Data": "Ynl0ZSBhcnJheQ=="
      }
    }
  ],
  "PublishPeriodStart": "0001-01-01T00:00:00Z",
  "PublishPeriod": 60000000000
}
```

### MarketPublishPendingDeals


Perms: admin

Inputs: `null`

Response: `{}`

### MarketRestartDataTransfer
MarketRestartDataTransfer attempts to restart a data transfer with the given transfer ID and other peer


Perms: write

Inputs:
```json
[
  3,
  "12D3KooWGzxzKZYveHXtpG6AsrUJBcWxHBFS2HsEoGTxrMLvKXtf",
  true
]
```

Response: `{}`

### MarketRetryPublishDeal


Perms: admin

Inputs:
```json
[
  {
    "/": "bafy2bzacea3wsdh6y3a36tb3skempjoxqpuyompjbmfeyf34fi3uy6uue42v4"
  }
]
```

Response: `{}`

### MarketSetAsk


Perms: admin

Inputs:
```json
[
  "0",
  "0",
  10101,
  1032,
  1032
]
```

Response: `{}`

### MarketSetRetrievalAsk


Perms: admin

Inputs:
```json
[
  {
    "PricePerByte": "0",
    "UnsealPrice": "0",
    "PaymentInterval": 42,
    "PaymentIntervalIncrease": 42
  }
]
```

Response: `{}`

## Mining


### MiningBase


Perms: read

Inputs: `null`

Response:
```json
{
  "Cids": null,
  "Blocks": null,
  "Height": 0
}
```

## Net


### NetAddrsListen


Perms: read

Inputs: `null`

Response:
```json
{
  "ID": "12D3KooWGzxzKZYveHXtpG6AsrUJBcWxHBFS2HsEoGTxrMLvKXtf",
  "Addrs": [
    "/ip4/52.36.61.156/tcp/1347/p2p/12D3KooWFETiESTf1v4PGUvtnxMAcEFMzLZbJGg4tjWfGEimYior"
  ]
}
```

### NetAgentVersion


Perms: read

Inputs:
```json
[
  "12D3KooWGzxzKZYveHXtpG6AsrUJBcWxHBFS2HsEoGTxrMLvKXtf"
]
```

Response: `"string value"`

### NetAutoNatStatus


Perms: read

Inputs: `null`

Response:
```json
{
  "Reachability": 1,
  "PublicAddr": "string value"
}
```

### NetBandwidthStats


Perms: read

Inputs: `null`

Response:
```json
{
  "TotalIn": 9,
  "TotalOut": 9,
  "RateIn": 12.3,
  "RateOut": 12.3
}
```

### NetBandwidthStatsByPeer


Perms: read

Inputs: `null`

Response:
```json
{
  "12D3KooWSXmXLJmBR1M7i9RW9GQPNUhZSzXKzxDHWtAgNuJAbyEJ": {
    "TotalIn": 174000,
    "TotalOut": 12500,
    "RateIn": 100,
    "RateOut": 50
  }
}
```

### NetBandwidthStatsByProtocol


Perms: read

Inputs: `null`

Response:
```json
{
  "/fil/hello/1.0.0": {
    "TotalIn": 174000,
    "TotalOut": 12500,
    "RateIn": 100,
    "RateOut": 50
  }
}
```

### NetBlockAdd


Perms: admin

Inputs:
```json
[
  {
    "Peers": [
      "12D3KooWGzxzKZYveHXtpG6AsrUJBcWxHBFS2HsEoGTxrMLvKXtf"
    ],
    "IPAddrs": [
      "string value"
    ],
    "IPSubnets": [
      "string value"
    ]
  }
]
```

Response: `{}`

### NetBlockList


Perms: read

Inputs: `null`

Response:
```json
{
  "Peers": [
    "12D3KooWGzxzKZYveHXtpG6AsrUJBcWxHBFS2HsEoGTxrMLvKXtf"
  ],
  "IPAddrs": [
    "string value"
  ],
  "IPSubnets": [
    "string value"
  ]
}
```

### NetBlockRemove


Perms: admin

Inputs:
```json
[
  {
    "Peers": [
      "12D3KooWGzxzKZYveHXtpG6AsrUJBcWxHBFS2HsEoGTxrMLvKXtf"
    ],
    "IPAddrs": [
      "string value"
    ],
    "IPSubnets": [
      "string value"
    ]
  }
]
```

Response: `{}`

### NetConnect


Perms: write

Inputs:
```json
[
  {
    "ID": "12D3KooWGzxzKZYveHXtpG6AsrUJBcWxHBFS2HsEoGTxrMLvKXtf",
    "Addrs": [
      "/ip4/52.36.61.156/tcp/1347/p2p/12D3KooWFETiESTf1v4PGUvtnxMAcEFMzLZbJGg4tjWfGEimYior"
    ]
  }
]
```

Response: `{}`

### NetConnectedness


Perms: read

Inputs:
```json
[
  "12D3KooWGzxzKZYveHXtpG6AsrUJBcWxHBFS2HsEoGTxrMLvKXtf"
]
```

Response: `1`

### NetDisconnect


Perms: write

Inputs:
```json
[
  "12D3KooWGzxzKZYveHXtpG6AsrUJBcWxHBFS2HsEoGTxrMLvKXtf"
]
```

Response: `{}`

### NetFindPeer


Perms: read

Inputs:
```json
[
  "12D3KooWGzxzKZYveHXtpG6AsrUJBcWxHBFS2HsEoGTxrMLvKXtf"
]
```

Response:
```json
{
  "ID": "12D3KooWGzxzKZYveHXtpG6AsrUJBcWxHBFS2HsEoGTxrMLvKXtf",
  "Addrs": [
    "/ip4/52.36.61.156/tcp/1347/p2p/12D3KooWFETiESTf1v4PGUvtnxMAcEFMzLZbJGg4tjWfGEimYior"
  ]
}
```

### NetLimit


Perms: read

Inputs:
```json
[
  "string value"
]
```

Response:
```json
{
  "Memory": 123,
  "Streams": 3,
  "StreamsInbound": 1,
  "StreamsOutbound": 2,
  "Conns": 4,
  "ConnsInbound": 3,
  "ConnsOutbound": 4,
  "FD": 5
}
```

### NetPeerInfo


Perms: read

Inputs:
```json
[
  "12D3KooWGzxzKZYveHXtpG6AsrUJBcWxHBFS2HsEoGTxrMLvKXtf"
]
```

Response:
```json
{
  "ID": "12D3KooWGzxzKZYveHXtpG6AsrUJBcWxHBFS2HsEoGTxrMLvKXtf",
  "Agent": "string value",
  "Addrs": [
    "string value"
  ],
  "Protocols": [
    "string value"
  ],
  "ConnMgrMeta": {
    "FirstSeen": "0001-01-01T00:00:00Z",
    "Value": 123,
    "Tags": {
      "name": 42
    },
    "Conns": {
      "name": "2021-03-08T22:52:18Z"
    }
  }
}
```

### NetPeers


Perms: read

Inputs: `null`

Response:
```json
[
  {
    "ID": "12D3KooWGzxzKZYveHXtpG6AsrUJBcWxHBFS2HsEoGTxrMLvKXtf",
    "Addrs": [
      "/ip4/52.36.61.156/tcp/1347/p2p/12D3KooWFETiESTf1v4PGUvtnxMAcEFMzLZbJGg4tjWfGEimYior"
    ]
  }
]
```

### NetPubsubScores


Perms: read

Inputs: `null`

Response:
```json
[
  {
    "ID": "12D3KooWGzxzKZYveHXtpG6AsrUJBcWxHBFS2HsEoGTxrMLvKXtf",
    "Score": {
      "Score": 12.3,
      "Topics": {
        "/blocks": {
          "TimeInMesh": 60000000000,
          "FirstMessageDeliveries": 122,
          "MeshMessageDeliveries": 1234,
          "InvalidMessageDeliveries": 3
        }
      },
      "AppSpecificScore": 12.3,
      "IPColocationFactor": 12.3,
      "BehaviourPenalty": 12.3
    }
  }
]
```

### NetSetLimit


Perms: admin

Inputs:
```json
[
  "string value",
  {
    "Memory": 123,
    "Streams": 3,
    "StreamsInbound": 1,
    "StreamsOutbound": 2,
    "Conns": 4,
    "ConnsInbound": 3,
    "ConnsOutbound": 4,
    "FD": 5
  }
]
```

Response: `{}`

### NetStat


Perms: read

Inputs:
```json
[
  "string value"
]
```

Response:
```json
{
  "System": {
    "NumStreamsInbound": 123,
    "NumStreamsOutbound": 123,
    "NumConnsInbound": 123,
    "NumConnsOutbound": 123,
    "NumFD": 123,
    "Memory": 9
  },
  "Transient": {
    "NumStreamsInbound": 123,
    "NumStreamsOutbound": 123,
    "NumConnsInbound": 123,
    "NumConnsOutbound": 123,
    "NumFD": 123,
    "Memory": 9
  },
  "Services": {
    "abc": {
      "NumStreamsInbound": 1,
      "NumStreamsOutbound": 2,
      "NumConnsInbound": 3,
      "NumConnsOutbound": 4,
      "NumFD": 5,
      "Memory": 123
    }
  },
  "Protocols": {
    "abc": {
      "NumStreamsInbound": 1,
      "NumStreamsOutbound": 2,
      "NumConnsInbound": 3,
      "NumConnsOutbound": 4,
      "NumFD": 5,
      "Memory": 123
    }
  },
  "Peers": {
    "abc": {
      "NumStreamsInbound": 1,
      "NumStreamsOutbound": 2,
      "NumConnsInbound": 3,
      "NumConnsOutbound": 4,
      "NumFD": 5,
      "Memory": 123
    }
  }
}
```

## Pieces


### PiecesGetCIDInfo


Perms: read

Inputs:
```json
[
  {
    "/": "bafy2bzacea3wsdh6y3a36tb3skempjoxqpuyompjbmfeyf34fi3uy6uue42v4"
  }
]
```

Response:
```json
{
  "CID": {
    "/": "bafy2bzacea3wsdh6y3a36tb3skempjoxqpuyompjbmfeyf34fi3uy6uue42v4"
  },
  "PieceBlockLocations": [
    {
      "RelOffset": 42,
      "BlockSize": 42,
      "PieceCID": {
        "/": "bafy2bzacea3wsdh6y3a36tb3skempjoxqpuyompjbmfeyf34fi3uy6uue42v4"
      }
    }
  ]
}
```

### PiecesGetPieceInfo


Perms: read

Inputs:
```json
[
  {
    "/": "bafy2bzacea3wsdh6y3a36tb3skempjoxqpuyompjbmfeyf34fi3uy6uue42v4"
  }
]
```

Response:
```json
{
  "PieceCID": {
    "/": "bafy2bzacea3wsdh6y3a36tb3skempjoxqpuyompjbmfeyf34fi3uy6uue42v4"
  },
  "Deals": [
    {
      "DealID": 5432,
      "SectorID": 9,
      "Offset": 1032,
      "Length": 1032
    }
  ]
}
```

### PiecesListCidInfos


Perms: read

Inputs: `null`

Response:
```json
[
  {
    "/": "bafy2bzacea3wsdh6y3a36tb3skempjoxqpuyompjbmfeyf34fi3uy6uue42v4"
  }
]
```

### PiecesListPieces


Perms: read

Inputs: `null`

Response:
```json
[
  {
    "/": "bafy2bzacea3wsdh6y3a36tb3skempjoxqpuyompjbmfeyf34fi3uy6uue42v4"
  }
]
```

## Pledge


### PledgeSector
Temp api for testing


Perms: write

Inputs: `null`

Response:
```json
{
  "Miner": 1000,
  "Number": 9
}
```

## Return


### ReturnAddPiece
storiface.WorkerReturn


Perms: admin

Inputs:
```json
[
  {
    "Sector": {
      "Miner": 1000,
      "Number": 9
    },
    "ID": "07070707-0707-0707-0707-070707070707"
  },
  {
    "Size": 1032,
    "PieceCID": {
      "/": "bafy2bzacea3wsdh6y3a36tb3skempjoxqpuyompjbmfeyf34fi3uy6uue42v4"
    }
  },
  {
    "Code": 0,
    "Message": "string value"
  }
]
```

Response: `{}`

### ReturnFetch


Perms: admin

Inputs:
```json
[
  {
    "Sector": {
      "Miner": 1000,
      "Number": 9
    },
    "ID": "07070707-0707-0707-0707-070707070707"
  },
  {
    "Code": 0,
    "Message": "string value"
  }
]
```

Response: `{}`

### ReturnFinalizeReplicaUpdate


Perms: admin

Inputs:
```json
[
  {
    "Sector": {
      "Miner": 1000,
      "Number": 9
    },
    "ID": "07070707-0707-0707-0707-070707070707"
  },
  {
    "Code": 0,
    "Message": "string value"
  }
]
```

Response: `{}`

### ReturnFinalizeSector


Perms: admin

Inputs:
```json
[
  {
    "Sector": {
      "Miner": 1000,
      "Number": 9
    },
    "ID": "07070707-0707-0707-0707-070707070707"
  },
  {
    "Code": 0,
    "Message": "string value"
  }
]
```

Response: `{}`

### ReturnGenerateSectorKeyFromData


Perms: admin

Inputs:
```json
[
  {
    "Sector": {
      "Miner": 1000,
      "Number": 9
    },
    "ID": "07070707-0707-0707-0707-070707070707"
  },
  {
    "Code": 0,
    "Message": "string value"
  }
]
```

Response: `{}`

### ReturnMoveStorage


Perms: admin

Inputs:
```json
[
  {
    "Sector": {
      "Miner": 1000,
      "Number": 9
    },
    "ID": "07070707-0707-0707-0707-070707070707"
  },
  {
    "Code": 0,
    "Message": "string value"
  }
]
```

Response: `{}`

### ReturnProveReplicaUpdate1


Perms: admin

Inputs:
```json
[
  {
    "Sector": {
      "Miner": 1000,
      "Number": 9
    },
    "ID": "07070707-0707-0707-0707-070707070707"
  },
  [
    "Ynl0ZSBhcnJheQ=="
  ],
  {
    "Code": 0,
    "Message": "string value"
  }
]
```

Response: `{}`

### ReturnProveReplicaUpdate2


Perms: admin

Inputs:
```json
[
  {
    "Sector": {
      "Miner": 1000,
      "Number": 9
    },
    "ID": "07070707-0707-0707-0707-070707070707"
  },
  "Bw==",
  {
    "Code": 0,
    "Message": "string value"
  }
]
```

Response: `{}`

### ReturnReadPiece


Perms: admin

Inputs:
```json
[
  {
    "Sector": {
      "Miner": 1000,
      "Number": 9
    },
    "ID": "07070707-0707-0707-0707-070707070707"
  },
  true,
  {
    "Code": 0,
    "Message": "string value"
  }
]
```

Response: `{}`

### ReturnReleaseUnsealed


Perms: admin

Inputs:
```json
[
  {
    "Sector": {
      "Miner": 1000,
      "Number": 9
    },
    "ID": "07070707-0707-0707-0707-070707070707"
  },
  {
    "Code": 0,
    "Message": "string value"
  }
]
```

Response: `{}`

### ReturnReplicaUpdate


Perms: admin

Inputs:
```json
[
  {
    "Sector": {
      "Miner": 1000,
      "Number": 9
    },
    "ID": "07070707-0707-0707-0707-070707070707"
  },
  {
    "NewSealed": {
      "/": "bafy2bzacea3wsdh6y3a36tb3skempjoxqpuyompjbmfeyf34fi3uy6uue42v4"
    },
    "NewUnsealed": {
      "/": "bafy2bzacea3wsdh6y3a36tb3skempjoxqpuyompjbmfeyf34fi3uy6uue42v4"
    }
  },
  {
    "Code": 0,
    "Message": "string value"
  }
]
```

Response: `{}`

### ReturnSealCommit1


Perms: admin

Inputs:
```json
[
  {
    "Sector": {
      "Miner": 1000,
      "Number": 9
    },
    "ID": "07070707-0707-0707-0707-070707070707"
  },
  "Bw==",
  {
    "Code": 0,
    "Message": "string value"
  }
]
```

Response: `{}`

### ReturnSealCommit2


Perms: admin

Inputs:
```json
[
  {
    "Sector": {
      "Miner": 1000,
      "Number": 9
    },
    "ID": "07070707-0707-0707-0707-070707070707"
  },
  "Bw==",
  {
    "Code": 0,
    "Message": "string value"
  }
]
```

Response: `{}`

### ReturnSealPreCommit1


Perms: admin

Inputs:
```json
[
  {
    "Sector": {
      "Miner": 1000,
      "Number": 9
    },
    "ID": "07070707-0707-0707-0707-070707070707"
  },
  "Bw==",
  {
    "Code": 0,
    "Message": "string value"
  }
]
```

Response: `{}`

### ReturnSealPreCommit2


Perms: admin

Inputs:
```json
[
  {
    "Sector": {
      "Miner": 1000,
      "Number": 9
    },
    "ID": "07070707-0707-0707-0707-070707070707"
  },
  {
    "Unsealed": {
      "/": "bafy2bzacea3wsdh6y3a36tb3skempjoxqpuyompjbmfeyf34fi3uy6uue42v4"
    },
    "Sealed": {
      "/": "bafy2bzacea3wsdh6y3a36tb3skempjoxqpuyompjbmfeyf34fi3uy6uue42v4"
    }
  },
  {
    "Code": 0,
    "Message": "string value"
  }
]
```

Response: `{}`

### ReturnUnsealPiece


Perms: admin

Inputs:
```json
[
  {
    "Sector": {
      "Miner": 1000,
      "Number": 9
    },
    "ID": "07070707-0707-0707-0707-070707070707"
  },
  {
    "Code": 0,
    "Message": "string value"
  }
]
```

Response: `{}`

## Runtime


### RuntimeSubsystems
RuntimeSubsystems returns the subsystems that are enabled
in this instance.


Perms: read

Inputs: `null`

Response:
```json
[
  "Mining",
  "Sealing",
  "SectorStorage",
  "Markets"
]
```

## Sealing


### SealingAbort


Perms: admin

Inputs:
```json
[
  {
    "Sector": {
      "Miner": 1000,
      "Number": 9
    },
    "ID": "07070707-0707-0707-0707-070707070707"
  }
]
```

Response: `{}`

### SealingSchedDiag
SealingSchedDiag dumps internal sealing scheduler state


Perms: admin

Inputs:
```json
[
  true
]
```

Response: `{}`

## Sector


### SectorAbortUpgrade
SectorAbortUpgrade can be called on sectors that are in the process of being upgraded to abort it


Perms: admin

Inputs:
```json
[
  9
]
```

Response: `{}`

### SectorAddPieceToAny
Add piece to an open sector. If no sectors with enough space are open,
either a new sector will be created, or this call will block until more
sectors can be created.


Perms: admin

Inputs:
```json
[
  1024,
  {},
  {
    "PublishCid": null,
    "DealID": 5432,
    "DealProposal": {
      "PieceCID": {
        "/": "bafy2bzacea3wsdh6y3a36tb3skempjoxqpuyompjbmfeyf34fi3uy6uue42v4"
      },
      "PieceSize": 1032,
      "VerifiedDeal": true,
      "Client": "f01234",
      "Provider": "f01234",
      "Label": "string value",
      "StartEpoch": 10101,
      "EndEpoch": 10101,
      "StoragePricePerEpoch": "0",
      "ProviderCollateral": "0",
      "ClientCollateral": "0"
    },
    "DealSchedule": {
      "StartEpoch": 10101,
      "EndEpoch": 10101
    },
    "KeepUnsealed": true
  }
]
```

Response:
```json
{
  "Sector": 9,
  "Offset": 1032
}
```

### SectorCommitFlush
SectorCommitFlush immediately sends a Commit message with sectors aggregated for Commit.
Returns null if message wasn't sent


Perms: admin

Inputs: `null`

Response:
```json
[
  {
    "Sectors": [
      123,
      124
    ],
    "FailedSectors": {
      "123": "can't acquire read lock"
    },
    "Msg": null,
    "Error": "string value"
  }
]
```

### SectorCommitPending
SectorCommitPending returns a list of pending Commit sectors to be sent in the next aggregate message


Perms: admin

Inputs: `null`

Response:
```json
[
  {
    "Miner": 1000,
    "Number": 9
  }
]
```

### SectorGetExpectedSealDuration
SectorGetExpectedSealDuration gets the expected time for a sector to seal


Perms: read

Inputs: `null`

Response: `60000000000`

### SectorGetSealDelay
SectorGetSealDelay gets the time that a newly-created sector
waits for more deals before it starts sealing


Perms: read

Inputs: `null`

Response: `60000000000`

### SectorMarkForUpgrade


Perms: admin

Inputs:
```json
[
  9,
  true
]
```

Response: `{}`

### SectorMatchPendingPiecesToOpenSectors


Perms: admin

Inputs: `null`

Response: `{}`

### SectorPreCommitFlush
SectorPreCommitFlush immediately sends a PreCommit message with sectors batched for PreCommit.
Returns null if message wasn't sent


Perms: admin

Inputs: `null`

Response:
```json
[
  {
    "Sectors": [
      123,
      124
    ],
    "Msg": null,
    "Error": "string value"
  }
]
```

### SectorPreCommitPending
SectorPreCommitPending returns a list of pending PreCommit sectors to be sent in the next batch message


Perms: admin

Inputs: `null`

Response:
```json
[
  {
    "Miner": 1000,
    "Number": 9
  }
]
```

### SectorRemove
SectorRemove removes the sector from storage. It doesn't terminate it on-chain, which can
be done with SectorTerminate. Removing and not terminating live sectors will cause additional penalties.


Perms: admin

Inputs:
```json
[
  9
]
```

Response: `{}`

### SectorSetExpectedSealDuration
SectorSetExpectedSealDuration sets the expected time for a sector to seal


Perms: write

Inputs:
```json
[
  60000000000
]
```

Response: `{}`

### SectorSetSealDelay
SectorSetSealDelay sets the time that a newly-created sector
waits for more deals before it starts sealing


Perms: write

Inputs:
```json
[
  60000000000
]
```

Response: `{}`

### SectorStartSealing
SectorStartSealing can be called on sectors in Empty or WaitDeals states
to trigger sealing early


Perms: write

Inputs:
```json
[
  9
]
```

Response: `{}`

### SectorTerminate
SectorTerminate terminates the sector on-chain (adding it to a termination batch first), then
automatically removes it from storage


Perms: admin

Inputs:
```json
[
  9
]
```

Response: `{}`

### SectorTerminateFlush
SectorTerminateFlush immediately sends a terminate message with sectors batched for termination.
Returns null if message wasn't sent


Perms: admin

Inputs: `null`

Response: `null`

### SectorTerminatePending
SectorTerminatePending returns a list of pending sector terminations to be sent in the next batch message


Perms: admin

Inputs: `null`

Response:
```json
[
  {
    "Miner": 1000,
    "Number": 9
  }
]
```

## Sectors


### SectorsList
List all staged sectors


Perms: read

Inputs: `null`

Response:
```json
[
  123,
  124
]
```

### SectorsListInStates
List sectors in particular states


Perms: read

Inputs:
```json
[
  [
    "Proving"
  ]
]
```

Response:
```json
[
  123,
  124
]
```

### SectorsRefs


Perms: read

Inputs: `null`

Response:
```json
{
  "98000": [
    {
      "SectorID": 100,
      "Offset": 10485760,
      "Size": 1048576
    }
  ]
}
```

### SectorsStatus
Get the status of a given sector by ID


Perms: read

Inputs:
```json
[
  9,
  true
]
```

Response:
```json
{
  "SectorID": 9,
  "State": "Proving",
  "CommD": null,
  "CommR": null,
  "Proof": "Ynl0ZSBhcnJheQ==",
  "Deals": [
    5432
  ],
  "Pieces": [
    {
      "Piece": {
        "Size": 1032,
        "PieceCID": {
          "/": "bafy2bzacea3wsdh6y3a36tb3skempjoxqpuyompjbmfeyf34fi3uy6uue42v4"
        }
      },
      "DealInfo": {
        "PublishCid": null,
        "DealID": 5432,
        "DealProposal": {
          "PieceCID": {
            "/": "bafy2bzacea3wsdh6y3a36tb3skempjoxqpuyompjbmfeyf34fi3uy6uue42v4"
          },
          "PieceSize": 1032,
          "VerifiedDeal": true,
          "Client": "f01234",
          "Provider": "f01234",
          "Label": "string value",
          "StartEpoch": 10101,
          "EndEpoch": 10101,
          "StoragePricePerEpoch": "0",
          "ProviderCollateral": "0",
          "ClientCollateral": "0"
        },
        "DealSchedule": {
          "StartEpoch": 10101,
          "EndEpoch": 10101
        },
        "KeepUnsealed": true
      }
    }
  ],
  "Ticket": {
    "Value": "Bw==",
    "Epoch": 10101
  },
  "Seed": {
    "Value": "Bw==",
    "Epoch": 10101
  },
  "PreCommitMsg": null,
  "CommitMsg": null,
  "Retries": 42,
  "ToUpgrade": true,
  "LastErr": "string value",
  "Log": [
    {
      "Kind": "string value",
      "Timestamp": 42,
      "Trace": "string value",
      "Message": "string value"
    }
  ],
  "SealProof": 8,
  "Activation": 10101,
  "Expiration": 10101,
  "DealWeight": "0",
  "VerifiedDealWeight": "0",
  "InitialPledge": "0",
  "OnTime": 10101,
  "Early": 10101
}
```

### SectorsSummary
Get summary info of sectors


Perms: read

Inputs: `null`

Response:
```json
{
  "Proving": 120
}
```

### SectorsUnsealPiece


Perms: admin

Inputs:
```json
[
  {
    "ID": {
      "Miner": 1000,
      "Number": 9
    },
    "ProofType": 8
  },
  1040384,
  1024,
  "Bw==",
  null
]
```

Response: `{}`

### SectorsUpdate


Perms: admin

Inputs:
```json
[
  9,
  "Proving"
]
```

Response: `{}`

## Storage


### StorageAddLocal


Perms: admin

Inputs:
```json
[
  "string value"
]
```

Response: `{}`

### StorageAttach
stores.SectorIndex


Perms: admin

Inputs:
```json
[
  {
    "ID": "76f1988b-ef30-4d7e-b3ec-9a627f4ba5a8",
    "URLs": [
      "string value"
    ],
    "Weight": 42,
    "MaxStorage": 42,
    "CanSeal": true,
    "CanStore": true,
    "Groups": [
      "string value"
    ],
    "AllowTo": [
      "string value"
    ]
  },
  {
    "Capacity": 9,
    "Available": 9,
    "FSAvailable": 9,
    "Reserved": 9,
    "Max": 9,
    "Used": 9
  }
]
```

Response: `{}`

### StorageBestAlloc


Perms: admin

Inputs:
```json
[
  1,
  34359738368,
  "sealing"
]
```

Response:
```json
[
  {
    "ID": "76f1988b-ef30-4d7e-b3ec-9a627f4ba5a8",
    "URLs": [
      "string value"
    ],
    "Weight": 42,
    "MaxStorage": 42,
    "CanSeal": true,
    "CanStore": true,
    "Groups": [
      "string value"
    ],
    "AllowTo": [
      "string value"
    ]
  }
]
```

### StorageDeclareSector


Perms: admin

Inputs:
```json
[
  "76f1988b-ef30-4d7e-b3ec-9a627f4ba5a8",
  {
    "Miner": 1000,
    "Number": 9
  },
  1,
  true
]
```

Response: `{}`

### StorageDropSector


Perms: admin

Inputs:
```json
[
  "76f1988b-ef30-4d7e-b3ec-9a627f4ba5a8",
  {
    "Miner": 1000,
    "Number": 9
  },
  1
]
```

Response: `{}`

### StorageFindSector


Perms: admin

Inputs:
```json
[
  {
    "Miner": 1000,
    "Number": 9
  },
  1,
  34359738368,
  true
]
```

Response:
```json
[
  {
    "ID": "76f1988b-ef30-4d7e-b3ec-9a627f4ba5a8",
    "URLs": [
      "string value"
    ],
    "Weight": 42,
    "CanSeal": true,
    "CanStore": true,
    "Primary": true
  }
]
```

### StorageGetLocks


Perms: admin

Inputs: `null`

Response:
```json
{
  "Locks": [
    {
      "Sector": {
        "Miner": 1000,
        "Number": 123
      },
      "Write": [
        0,
        0,
        1,
        0,
        0
      ],
      "Read": [
        2,
        3,
        0,
        0,
        0
      ]
    }
  ]
}
```

### StorageInfo


Perms: admin

Inputs:
```json
[
  "76f1988b-ef30-4d7e-b3ec-9a627f4ba5a8"
]
```

Response:
```json
{
  "ID": "76f1988b-ef30-4d7e-b3ec-9a627f4ba5a8",
  "URLs": [
    "string value"
  ],
  "Weight": 42,
  "MaxStorage": 42,
  "CanSeal": true,
  "CanStore": true,
  "Groups": [
    "string value"
  ],
  "AllowTo": [
    "string value"
  ]
}
```

### StorageList


Perms: admin

Inputs: `null`

Response:
```json
{
  "76f1988b-ef30-4d7e-b3ec-9a627f4ba5a8": [
    {
      "Miner": 1000,
      "Number": 100,
      "SectorFileType": 2
    }
  ]
}
```

### StorageLocal


Perms: admin

Inputs: `null`

Response:
```json
{
  "76f1988b-ef30-4d7e-b3ec-9a627f4ba5a8": "/data/path"
}
```

### StorageLock


Perms: admin

Inputs:
```json
[
  {
    "Miner": 1000,
    "Number": 9
  },
  1,
  1
]
```

Response: `{}`

### StorageReportHealth


Perms: admin

Inputs:
```json
[
  "76f1988b-ef30-4d7e-b3ec-9a627f4ba5a8",
  {
    "Stat": {
      "Capacity": 9,
      "Available": 9,
      "FSAvailable": 9,
      "Reserved": 9,
      "Max": 9,
      "Used": 9
    },
    "Err": "string value"
  }
]
```

Response: `{}`

### StorageStat


Perms: admin

Inputs:
```json
[
  "76f1988b-ef30-4d7e-b3ec-9a627f4ba5a8"
]
```

Response:
```json
{
  "Capacity": 9,
  "Available": 9,
  "FSAvailable": 9,
  "Reserved": 9,
  "Max": 9,
  "Used": 9
}
```

### StorageTryLock


Perms: admin

Inputs:
```json
[
  {
    "Miner": 1000,
    "Number": 9
  },
  1,
  1
]
```

Response: `true`

## Worker


### WorkerConnect
WorkerConnect tells the node to connect to workers RPC


Perms: admin

Inputs:
```json
[
  "string value"
]
```

Response: `{}`

### WorkerJobs


Perms: admin

Inputs: `null`

Response:
```json
{
  "ef8d99a2-6865-4189-8ffa-9fef0f806eee": [
    {
      "ID": {
        "Sector": {
          "Miner": 1000,
          "Number": 100
        },
        "ID": "76081ba0-61bd-45a5-bc08-af05f1c26e5d"
      },
      "Sector": {
        "Miner": 1000,
        "Number": 100
      },
      "Task": "seal/v0/precommit/2",
      "RunWait": 0,
      "Start": "2020-11-12T09:22:07Z",
      "Hostname": "host"
    }
  ]
}
```

### WorkerStats


Perms: admin

Inputs: `null`

Response:
```json
{
  "ef8d99a2-6865-4189-8ffa-9fef0f806eee": {
    "Info": {
      "Hostname": "host",
      "IgnoreResources": false,
      "Resources": {
        "MemPhysical": 274877906944,
        "MemUsed": 2147483648,
        "MemSwap": 128849018880,
        "MemSwapUsed": 2147483648,
        "CPUs": 64,
        "GPUs": [
          "aGPU 1337"
        ],
        "Resources": {
          "seal/v0/addpiece": {
            "0": {
              "MinMemory": 2048,
              "MaxMemory": 2048,
              "GPUUtilization": 0,
              "MaxParallelism": 1,
              "MaxParallelismGPU": 0,
              "BaseMinMemory": 2048
            },
            "1": {
              "MinMemory": 8388608,
              "MaxMemory": 8388608,
              "GPUUtilization": 0,
              "MaxParallelism": 1,
              "MaxParallelismGPU": 0,
              "BaseMinMemory": 8388608
            },
            "2": {
              "MinMemory": 1073741824,
              "MaxMemory": 1073741824,
              "GPUUtilization": 0,
              "MaxParallelism": 1,
              "MaxParallelismGPU": 0,
              "BaseMinMemory": 1073741824
            },
            "3": {
              "MinMemory": 4294967296,
              "MaxMemory": 4294967296,
              "GPUUtilization": 0,
              "MaxParallelism": 1,
              "MaxParallelismGPU": 0,
              "BaseMinMemory": 1073741824
            },
            "4": {
              "MinMemory": 8589934592,
              "MaxMemory": 8589934592,
              "GPUUtilization": 0,
              "MaxParallelism": 1,
              "MaxParallelismGPU": 0,
              "BaseMinMemory": 1073741824
            },
            "5": {
              "MinMemory": 2048,
              "MaxMemory": 2048,
              "GPUUtilization": 0,
              "MaxParallelism": 1,
              "MaxParallelismGPU": 0,
              "BaseMinMemory": 2048
            },
            "6": {
              "MinMemory": 8388608,
              "MaxMemory": 8388608,
              "GPUUtilization": 0,
              "MaxParallelism": 1,
              "MaxParallelismGPU": 0,
              "BaseMinMemory": 8388608
            },
            "7": {
              "MinMemory": 1073741824,
              "MaxMemory": 1073741824,
              "GPUUtilization": 0,
              "MaxParallelism": 1,
              "MaxParallelismGPU": 0,
              "BaseMinMemory": 1073741824
            },
            "8": {
              "MinMemory": 4294967296,
              "MaxMemory": 4294967296,
              "GPUUtilization": 0,
              "MaxParallelism": 1,
              "MaxParallelismGPU": 0,
              "BaseMinMemory": 1073741824
            },
            "9": {
              "MinMemory": 8589934592,
              "MaxMemory": 8589934592,
              "GPUUtilization": 0,
              "MaxParallelism": 1,
              "MaxParallelismGPU": 0,
              "BaseMinMemory": 1073741824
            }
          },
          "seal/v0/commit/1": {
            "0": {
              "MinMemory": 2048,
              "MaxMemory": 2048,
              "GPUUtilization": 0,
              "MaxParallelism": 0,
              "MaxParallelismGPU": 0,
              "BaseMinMemory": 2048
            },
            "1": {
              "MinMemory": 8388608,
              "MaxMemory": 8388608,
              "GPUUtilization": 0,
              "MaxParallelism": 0,
              "MaxParallelismGPU": 0,
              "BaseMinMemory": 8388608
            },
            "2": {
              "MinMemory": 1073741824,
              "MaxMemory": 1073741824,
              "GPUUtilization": 0,
              "MaxParallelism": 0,
              "MaxParallelismGPU": 0,
              "BaseMinMemory": 1073741824
            },
            "3": {
              "MinMemory": 1073741824,
              "MaxMemory": 1073741824,
              "GPUUtilization": 0,
              "MaxParallelism": 0,
              "MaxParallelismGPU": 0,
              "BaseMinMemory": 1073741824
            },
            "4": {
              "MinMemory": 1073741824,
              "MaxMemory": 1073741824,
              "GPUUtilization": 0,
              "MaxParallelism": 0,
              "MaxParallelismGPU": 0,
              "BaseMinMemory": 1073741824
            },
            "5": {
              "MinMemory": 2048,
              "MaxMemory": 2048,
              "GPUUtilization": 0,
              "MaxParallelism": 0,
              "MaxParallelismGPU": 0,
              "BaseMinMemory": 2048
            },
            "6": {
              "MinMemory": 8388608,
              "MaxMemory": 8388608,
              "GPUUtilization": 0,
              "MaxParallelism": 0,
              "MaxParallelismGPU": 0,
              "BaseMinMemory": 8388608
            },
            "7": {
              "MinMemory": 1073741824,
              "MaxMemory": 1073741824,
              "GPUUtilization": 0,
              "MaxParallelism": 0,
              "MaxParallelismGPU": 0,
              "BaseMinMemory": 1073741824
            },
            "8": {
              "MinMemory": 1073741824,
              "MaxMemory": 1073741824,
              "GPUUtilization": 0,
              "MaxParallelism": 0,
              "MaxParallelismGPU": 0,
              "BaseMinMemory": 1073741824
            },
            "9": {
              "MinMemory": 1073741824,
              "MaxMemory": 1073741824,
              "GPUUtilization": 0,
              "MaxParallelism": 0,
              "MaxParallelismGPU": 0,
              "BaseMinMemory": 1073741824
            }
          },
          "seal/v0/commit/2": {
            "0": {
              "MinMemory": 2048,
              "MaxMemory": 2048,
              "GPUUtilization": 1,
              "MaxParallelism": 1,
              "MaxParallelismGPU": 0,
              "BaseMinMemory": 2048
            },
            "1": {
              "MinMemory": 8388608,
              "MaxMemory": 8388608,
              "GPUUtilization": 1,
              "MaxParallelism": 1,
              "MaxParallelismGPU": 0,
              "BaseMinMemory": 8388608
            },
            "2": {
              "MinMemory": 1073741824,
              "MaxMemory": 1610612736,
              "GPUUtilization": 1,
              "MaxParallelism": 1,
              "MaxParallelismGPU": 0,
              "BaseMinMemory": 10737418240
            },
            "3": {
              "MinMemory": 32212254720,
              "MaxMemory": 161061273600,
              "GPUUtilization": 1,
              "MaxParallelism": -1,
              "MaxParallelismGPU": 6,
              "BaseMinMemory": 34359738368
            },
            "4": {
              "MinMemory": 64424509440,
              "MaxMemory": 204010946560,
              "GPUUtilization": 1,
              "MaxParallelism": -1,
              "MaxParallelismGPU": 6,
              "BaseMinMemory": 68719476736
            },
            "5": {
              "MinMemory": 2048,
              "MaxMemory": 2048,
              "GPUUtilization": 1,
              "MaxParallelism": 1,
              "MaxParallelismGPU": 0,
              "BaseMinMemory": 2048
            },
            "6": {
              "MinMemory": 8388608,
              "MaxMemory": 8388608,
              "GPUUtilization": 1,
              "MaxParallelism": 1,
              "MaxParallelismGPU": 0,
              "BaseMinMemory": 8388608
            },
            "7": {
              "MinMemory": 1073741824,
              "MaxMemory": 1610612736,
              "GPUUtilization": 1,
              "MaxParallelism": 1,
              "MaxParallelismGPU": 0,
              "BaseMinMemory": 10737418240
            },
            "8": {
              "MinMemory": 32212254720,
              "MaxMemory": 161061273600,
              "GPUUtilization": 1,
              "MaxParallelism": -1,
              "MaxParallelismGPU": 6,
              "BaseMinMemory": 34359738368
            },
            "9": {
              "MinMemory": 64424509440,
              "MaxMemory": 204010946560,
              "GPUUtilization": 1,
              "MaxParallelism": -1,
              "MaxParallelismGPU": 6,
              "BaseMinMemory": 68719476736
            }
          },
          "seal/v0/fetch": {
            "0": {
              "MinMemory": 1048576,
              "MaxMemory": 1048576,
              "GPUUtilization": 0,
              "MaxParallelism": 0,
              "MaxParallelismGPU": 0,
              "BaseMinMemory": 0
            },
            "1": {
              "MinMemory": 1048576,
              "MaxMemory": 1048576,
              "GPUUtilization": 0,
              "MaxParallelism": 0,
              "MaxParallelismGPU": 0,
              "BaseMinMemory": 0
            },
            "2": {
              "MinMemory": 1048576,
              "MaxMemory": 1048576,
              "GPUUtilization": 0,
              "MaxParallelism": 0,
              "MaxParallelismGPU": 0,
              "BaseMinMemory": 0
            },
            "3": {
              "MinMemory": 1048576,
              "MaxMemory": 1048576,
              "GPUUtilization": 0,
              "MaxParallelism": 0,
              "MaxParallelismGPU": 0,
              "BaseMinMemory": 0
            },
            "4": {
              "MinMemory": 1048576,
              "MaxMemory": 1048576,
              "GPUUtilization": 0,
              "MaxParallelism": 0,
              "MaxParallelismGPU": 0,
              "BaseMinMemory": 0
            },
            "5": {
              "MinMemory": 1048576,
              "MaxMemory": 1048576,
              "GPUUtilization": 0,
              "MaxParallelism": 0,
              "MaxParallelismGPU": 0,
              "BaseMinMemory": 0
            },
            "6": {
              "MinMemory": 1048576,
              "MaxMemory": 1048576,
              "GPUUtilization": 0,
              "MaxParallelism": 0,
              "MaxParallelismGPU": 0,
              "BaseMinMemory": 0
            },
            "7": {
              "MinMemory": 1048576,
              "MaxMemory": 1048576,
              "GPUUtilization": 0,
              "MaxParallelism": 0,
              "MaxParallelismGPU": 0,
              "BaseMinMemory": 0
            },
            "8": {
              "MinMemory": 1048576,
              "MaxMemory": 1048576,
              "GPUUtilization": 0,
              "MaxParallelism": 0,
              "MaxParallelismGPU": 0,
              "BaseMinMemory": 0
            },
            "9": {
              "MinMemory": 1048576,
              "MaxMemory": 1048576,
              "GPUUtilization": 0,
              "MaxParallelism": 0,
              "MaxParallelismGPU": 0,
              "BaseMinMemory": 0
            }
          },
          "seal/v0/precommit/1": {
            "0": {
              "MinMemory": 2048,
              "MaxMemory": 2048,
              "GPUUtilization": 0,
              "MaxParallelism": 1,
              "MaxParallelismGPU": 0,
              "BaseMinMemory": 2048
            },
            "1": {
              "MinMemory": 8388608,
              "MaxMemory": 8388608,
              "GPUUtilization": 0,
              "MaxParallelism": 1,
              "MaxParallelismGPU": 0,
              "BaseMinMemory": 8388608
            },
            "2": {
              "MinMemory": 805306368,
              "MaxMemory": 1073741824,
              "GPUUtilization": 0,
              "MaxParallelism": 1,
              "MaxParallelismGPU": 0,
              "BaseMinMemory": 1048576
            },
            "3": {
              "MinMemory": 60129542144,
              "MaxMemory": 68719476736,
              "GPUUtilization": 0,
              "MaxParallelism": 1,
              "MaxParallelismGPU": 0,
              "BaseMinMemory": 10485760
            },
            "4": {
              "MinMemory": 120259084288,
              "MaxMemory": 137438953472,
              "GPUUtilization": 0,
              "MaxParallelism": 1,
              "MaxParallelismGPU": 0,
              "BaseMinMemory": 10485760
            },
            "5": {
              "MinMemory": 2048,
              "MaxMemory": 2048,
              "GPUUtilization": 0,
              "MaxParallelism": 1,
              "MaxParallelismGPU": 0,
              "BaseMinMemory": 2048
            },
            "6": {
              "MinMemory": 8388608,
              "MaxMemory": 8388608,
              "GPUUtilization": 0,
              "MaxParallelism": 1,
              "MaxParallelismGPU": 0,
              "BaseMinMemory": 8388608
            },
            "7": {
              "MinMemory": 805306368,
              "MaxMemory": 1073741824,
              "GPUUtilization": 0,
              "MaxParallelism": 1,
              "MaxParallelismGPU": 0,
              "BaseMinMemory": 1048576
            },
            "8": {
              "MinMemory": 60129542144,
              "MaxMemory": 68719476736,
              "GPUUtilization": 0,
              "MaxParallelism": 1,
              "MaxParallelismGPU": 0,
              "BaseMinMemory": 10485760
            },
            "9": {
              "MinMemory": 120259084288,
              "MaxMemory": 137438953472,
              "GPUUtilization": 0,
              "MaxParallelism": 1,
              "MaxParallelismGPU": 0,
              "BaseMinMemory": 10485760
            }
          },
          "seal/v0/precommit/2": {
            "0": {
              "MinMemory": 2048,
              "MaxMemory": 2048,
              "GPUUtilization": 0,
              "MaxParallelism": -1,
              "MaxParallelismGPU": 0,
              "BaseMinMemory": 2048
            },
            "1": {
              "MinMemory": 8388608,
              "MaxMemory": 8388608,
              "GPUUtilization": 0,
              "MaxParallelism": -1,
              "MaxParallelismGPU": 0,
              "BaseMinMemory": 8388608
            },
            "2": {
              "MinMemory": 1073741824,
              "MaxMemory": 1610612736,
              "GPUUtilization": 0,
              "MaxParallelism": -1,
              "MaxParallelismGPU": 0,
              "BaseMinMemory": 1073741824
            },
            "3": {
              "MinMemory": 16106127360,
              "MaxMemory": 16106127360,
              "GPUUtilization": 1,
              "MaxParallelism": -1,
              "MaxParallelismGPU": 6,
              "BaseMinMemory": 1073741824
            },
            "4": {
              "MinMemory": 32212254720,
              "MaxMemory": 32212254720,
              "GPUUtilization": 1,
              "MaxParallelism": -1,
              "MaxParallelismGPU": 6,
              "BaseMinMemory": 1073741824
            },
            "5": {
              "MinMemory": 2048,
              "MaxMemory": 2048,
              "GPUUtilization": 0,
              "MaxParallelism": -1,
              "MaxParallelismGPU": 0,
              "BaseMinMemory": 2048
            },
            "6": {
              "MinMemory": 8388608,
              "MaxMemory": 8388608,
              "GPUUtilization": 0,
              "MaxParallelism": -1,
              "MaxParallelismGPU": 0,
              "BaseMinMemory": 8388608
            },
            "7": {
              "MinMemory": 1073741824,
              "MaxMemory": 1610612736,
              "GPUUtilization": 0,
              "MaxParallelism": -1,
              "MaxParallelismGPU": 0,
              "BaseMinMemory": 1073741824
            },
            "8": {
              "MinMemory": 16106127360,
              "MaxMemory": 16106127360,
              "GPUUtilization": 1,
              "MaxParallelism": -1,
              "MaxParallelismGPU": 6,
              "BaseMinMemory": 1073741824
            },
            "9": {
              "MinMemory": 32212254720,
              "MaxMemory": 32212254720,
              "GPUUtilization": 1,
              "MaxParallelism": -1,
              "MaxParallelismGPU": 6,
              "BaseMinMemory": 1073741824
            }
          },
          "seal/v0/provereplicaupdate/1": {
            "0": {
              "MinMemory": 2048,
              "MaxMemory": 2048,
              "GPUUtilization": 0,
              "MaxParallelism": 0,
              "MaxParallelismGPU": 0,
              "BaseMinMemory": 2048
            },
            "1": {
              "MinMemory": 8388608,
              "MaxMemory": 8388608,
              "GPUUtilization": 0,
              "MaxParallelism": 0,
              "MaxParallelismGPU": 0,
              "BaseMinMemory": 8388608
            },
            "2": {
              "MinMemory": 1073741824,
              "MaxMemory": 1073741824,
              "GPUUtilization": 0,
              "MaxParallelism": 0,
              "MaxParallelismGPU": 0,
              "BaseMinMemory": 1073741824
            },
            "3": {
              "MinMemory": 1073741824,
              "MaxMemory": 1073741824,
              "GPUUtilization": 0,
              "MaxParallelism": 0,
              "MaxParallelismGPU": 0,
              "BaseMinMemory": 1073741824
            },
            "4": {
              "MinMemory": 1073741824,
              "MaxMemory": 1073741824,
              "GPUUtilization": 0,
              "MaxParallelism": 0,
              "MaxParallelismGPU": 0,
              "BaseMinMemory": 1073741824
            },
            "5": {
              "MinMemory": 2048,
              "MaxMemory": 2048,
              "GPUUtilization": 0,
              "MaxParallelism": 0,
              "MaxParallelismGPU": 0,
              "BaseMinMemory": 2048
            },
            "6": {
              "MinMemory": 8388608,
              "MaxMemory": 8388608,
              "GPUUtilization": 0,
              "MaxParallelism": 0,
              "MaxParallelismGPU": 0,
              "BaseMinMemory": 8388608
            },
            "7": {
              "MinMemory": 1073741824,
              "MaxMemory": 1073741824,
              "GPUUtilization": 0,
              "MaxParallelism": 0,
              "MaxParallelismGPU": 0,
              "BaseMinMemory": 1073741824
            },
            "8": {
              "MinMemory": 1073741824,
              "MaxMemory": 1073741824,
              "GPUUtilization": 0,
              "MaxParallelism": 0,
              "MaxParallelismGPU": 0,
              "BaseMinMemory": 1073741824
            },
            "9": {
              "MinMemory": 1073741824,
              "MaxMemory": 1073741824,
              "GPUUtilization": 0,
              "MaxParallelism": 0,
              "MaxParallelismGPU": 0,
              "BaseMinMemory": 1073741824
            }
          },
          "seal/v0/provereplicaupdate/2": {
            "0": {
              "MinMemory": 2048,
              "MaxMemory": 2048,
              "GPUUtilization": 1,
              "MaxParallelism": 1,
              "MaxParallelismGPU": 0,
              "BaseMinMemory": 2048
            },
            "1": {
              "MinMemory": 8388608,
              "MaxMemory": 8388608,
              "GPUUtilization": 1,
              "MaxParallelism": 1,
              "MaxParallelismGPU": 0,
              "BaseMinMemory": 8388608
            },
            "2": {
              "MinMemory": 1073741824,
              "MaxMemory": 1610612736,
              "GPUUtilization": 1,
              "MaxParallelism": 1,
              "MaxParallelismGPU": 0,
              "BaseMinMemory": 10737418240
            },
            "3": {
              "MinMemory": 32212254720,
              "MaxMemory": 161061273600,
              "GPUUtilization": 1,
              "MaxParallelism": -1,
              "MaxParallelismGPU": 6,
              "BaseMinMemory": 34359738368
            },
            "4": {
              "MinMemory": 64424509440,
              "MaxMemory": 204010946560,
              "GPUUtilization": 1,
              "MaxParallelism": -1,
              "MaxParallelismGPU": 6,
              "BaseMinMemory": 68719476736
            },
            "5": {
              "MinMemory": 2048,
              "MaxMemory": 2048,
              "GPUUtilization": 1,
              "MaxParallelism": 1,
              "MaxParallelismGPU": 0,
              "BaseMinMemory": 2048
            },
            "6": {
              "MinMemory": 8388608,
              "MaxMemory": 8388608,
              "GPUUtilization": 1,
              "MaxParallelism": 1,
              "MaxParallelismGPU": 0,
              "BaseMinMemory": 8388608
            },
            "7": {
              "MinMemory": 1073741824,
              "MaxMemory": 1610612736,
              "GPUUtilization": 1,
              "MaxParallelism": 1,
              "MaxParallelismGPU": 0,
              "BaseMinMemory": 10737418240
            },
            "8": {
              "MinMemory": 32212254720,
              "MaxMemory": 161061273600,
              "GPUUtilization": 1,
              "MaxParallelism": -1,
              "MaxParallelismGPU": 6,
              "BaseMinMemory": 34359738368
            },
            "9": {
              "MinMemory": 64424509440,
              "MaxMemory": 204010946560,
              "GPUUtilization": 1,
              "MaxParallelism": -1,
              "MaxParallelismGPU": 6,
              "BaseMinMemory": 68719476736
            }
          },
          "seal/v0/regensectorkey": {
            "0": {
              "MinMemory": 2048,
              "MaxMemory": 2048,
              "GPUUtilization": 0,
              "MaxParallelism": 1,
              "MaxParallelismGPU": 0,
              "BaseMinMemory": 2048
            },
            "1": {
              "MinMemory": 8388608,
              "MaxMemory": 8388608,
              "GPUUtilization": 0,
              "MaxParallelism": 1,
              "MaxParallelismGPU": 0,
              "BaseMinMemory": 8388608
            },
            "2": {
              "MinMemory": 1073741824,
              "MaxMemory": 1073741824,
              "GPUUtilization": 0,
              "MaxParallelism": 1,
              "MaxParallelismGPU": 0,
              "BaseMinMemory": 1073741824
            },
            "3": {
              "MinMemory": 4294967296,
              "MaxMemory": 4294967296,
              "GPUUtilization": 0,
              "MaxParallelism": 1,
              "MaxParallelismGPU": 0,
              "BaseMinMemory": 1073741824
            },
            "4": {
              "MinMemory": 8589934592,
              "MaxMemory": 8589934592,
              "GPUUtilization": 0,
              "MaxParallelism": 1,
              "MaxParallelismGPU": 0,
              "BaseMinMemory": 1073741824
            },
            "5": {
              "MinMemory": 2048,
              "MaxMemory": 2048,
              "GPUUtilization": 0,
              "MaxParallelism": 1,
              "MaxParallelismGPU": 0,
              "BaseMinMemory": 2048
            },
            "6": {
              "MinMemory": 8388608,
              "MaxMemory": 8388608,
              "GPUUtilization": 0,
              "MaxParallelism": 1,
              "MaxParallelismGPU": 0,
              "BaseMinMemory": 8388608
            },
            "7": {
              "MinMemory": 1073741824,
              "MaxMemory": 1073741824,
              "GPUUtilization": 0,
              "MaxParallelism": 1,
              "MaxParallelismGPU": 0,
              "BaseMinMemory": 1073741824
            },
            "8": {
              "MinMemory": 4294967296,
              "MaxMemory": 4294967296,
              "GPUUtilization": 0,
              "MaxParallelism": 1,
              "MaxParallelismGPU": 0,
              "BaseMinMemory": 1073741824
            },
            "9": {
              "MinMemory": 8589934592,
              "MaxMemory": 8589934592,
              "GPUUtilization": 0,
              "MaxParallelism": 1,
              "MaxParallelismGPU": 0,
              "BaseMinMemory": 1073741824
            }
          },
          "seal/v0/replicaupdate": {
            "0": {
              "MinMemory": 2048,
              "MaxMemory": 2048,
              "GPUUtilization": 0,
              "MaxParallelism": 1,
              "MaxParallelismGPU": 0,
              "BaseMinMemory": 2048
            },
            "1": {
              "MinMemory": 8388608,
              "MaxMemory": 8388608,
              "GPUUtilization": 0,
              "MaxParallelism": 1,
              "MaxParallelismGPU": 0,
              "BaseMinMemory": 8388608
            },
            "2": {
              "MinMemory": 1073741824,
              "MaxMemory": 1073741824,
              "GPUUtilization": 0,
              "MaxParallelism": 1,
              "MaxParallelismGPU": 0,
              "BaseMinMemory": 1073741824
            },
            "3": {
              "MinMemory": 4294967296,
              "MaxMemory": 4294967296,
              "GPUUtilization": 0,
              "MaxParallelism": 1,
              "MaxParallelismGPU": 0,
              "BaseMinMemory": 1073741824
            },
            "4": {
              "MinMemory": 8589934592,
              "MaxMemory": 8589934592,
              "GPUUtilization": 0,
              "MaxParallelism": 1,
              "MaxParallelismGPU": 0,
              "BaseMinMemory": 1073741824
            },
            "5": {
              "MinMemory": 2048,
              "MaxMemory": 2048,
              "GPUUtilization": 0,
              "MaxParallelism": 1,
              "MaxParallelismGPU": 0,
              "BaseMinMemory": 2048
            },
            "6": {
              "MinMemory": 8388608,
              "MaxMemory": 8388608,
              "GPUUtilization": 0,
              "MaxParallelism": 1,
              "MaxParallelismGPU": 0,
              "BaseMinMemory": 8388608
            },
            "7": {
              "MinMemory": 1073741824,
              "MaxMemory": 1073741824,
              "GPUUtilization": 0,
              "MaxParallelism": 1,
              "MaxParallelismGPU": 0,
              "BaseMinMemory": 1073741824
            },
            "8": {
              "MinMemory": 4294967296,
              "MaxMemory": 4294967296,
              "GPUUtilization": 0,
              "MaxParallelism": 1,
              "MaxParallelismGPU": 0,
              "BaseMinMemory": 1073741824
            },
            "9": {
              "MinMemory": 8589934592,
              "MaxMemory": 8589934592,
              "GPUUtilization": 0,
              "MaxParallelism": 1,
              "MaxParallelismGPU": 0,
              "BaseMinMemory": 1073741824
            }
          },
          "seal/v0/unseal": {
            "0": {
              "MinMemory": 2048,
              "MaxMemory": 2048,
              "GPUUtilization": 0,
              "MaxParallelism": 1,
              "MaxParallelismGPU": 0,
              "BaseMinMemory": 2048
            },
            "1": {
              "MinMemory": 8388608,
              "MaxMemory": 8388608,
              "GPUUtilization": 0,
              "MaxParallelism": 1,
              "MaxParallelismGPU": 0,
              "BaseMinMemory": 8388608
            },
            "2": {
              "MinMemory": 805306368,
              "MaxMemory": 1073741824,
              "GPUUtilization": 0,
              "MaxParallelism": 1,
              "MaxParallelismGPU": 0,
              "BaseMinMemory": 1048576
            },
            "3": {
              "MinMemory": 60129542144,
              "MaxMemory": 68719476736,
              "GPUUtilization": 0,
              "MaxParallelism": 1,
              "MaxParallelismGPU": 0,
              "BaseMinMemory": 10485760
            },
            "4": {
              "MinMemory": 120259084288,
              "MaxMemory": 137438953472,
              "GPUUtilization": 0,
              "MaxParallelism": 1,
              "MaxParallelismGPU": 0,
              "BaseMinMemory": 10485760
            },
            "5": {
              "MinMemory": 2048,
              "MaxMemory": 2048,
              "GPUUtilization": 0,
              "MaxParallelism": 1,
              "MaxParallelismGPU": 0,
              "BaseMinMemory": 2048
            },
            "6": {
              "MinMemory": 8388608,
              "MaxMemory": 8388608,
              "GPUUtilization": 0,
              "MaxParallelism": 1,
              "MaxParallelismGPU": 0,
              "BaseMinMemory": 8388608
            },
            "7": {
              "MinMemory": 805306368,
              "MaxMemory": 1073741824,
              "GPUUtilization": 0,
              "MaxParallelism": 1,
              "MaxParallelismGPU": 0,
              "BaseMinMemory": 1048576
            },
            "8": {
              "MinMemory": 60129542144,
              "MaxMemory": 68719476736,
              "GPUUtilization": 0,
              "MaxParallelism": 1,
              "MaxParallelismGPU": 0,
              "BaseMinMemory": 10485760
            },
            "9": {
              "MinMemory": 120259084288,
              "MaxMemory": 137438953472,
              "GPUUtilization": 0,
              "MaxParallelism": 1,
              "MaxParallelismGPU": 0,
              "BaseMinMemory": 10485760
            }
          }
        }
      }
    },
    "Enabled": true,
    "MemUsedMin": 0,
    "MemUsedMax": 0,
    "GpuUsed": 0,
    "CpuUse": 0
  }
}
```
<|MERGE_RESOLUTION|>--- conflicted
+++ resolved
@@ -329,7 +329,6 @@
 ```json
 [
   8,
-<<<<<<< HEAD
   [
     {
       "ID": {
@@ -339,10 +338,9 @@
       "ProofType": 8
     }
   ],
-=======
-  null,
-  null,
->>>>>>> a65386b4
+  [
+    true
+  ],
   true
 ]
 ```
